--- conflicted
+++ resolved
@@ -118,20 +118,12 @@
         assertAmqpUri("[" + ipv6 + "]", amqpUri);
     }
 
-<<<<<<< HEAD
     private void assertAmqpUri(final String host, final URI amqpUri) {
-        assertTrue(IpUtil.isAmqpUri(amqpUri));
-        assertFalse(IpUtil.isHttpUri(amqpUri));
-        assertEquals(host, amqpUri.getHost());
-        assertEquals("amqp", amqpUri.getScheme());
-        assertEquals("/path", amqpUri.getRawPath());
-=======
-    private void assertAmqpUri(final String host, final URI httpUri) {
-        assertTrue("The given URI is an AMQP scheme", IpUtil.isAmqpUri(httpUri));
-        assertFalse("The given URI is not an HTTP scheme", IpUtil.isHttpUri(httpUri));
-        assertEquals("The given host matches the URI host", host, httpUri.getHost());
-        assertEquals("The given URI has an AMQP scheme", "amqp", httpUri.getScheme());
->>>>>>> 7e2ad9fc
+        assertTrue("The given URI is an AMQP scheme", IpUtil.isAmqpUri(amqpUri));
+        assertFalse("The given URI is not an HTTP scheme", IpUtil.isHttpUri(amqpUri));
+        assertEquals("The given host matches the URI host", host, amqpUri.getHost());
+        assertEquals("The given URI has an AMQP scheme", "amqp", amqpUri.getScheme());
+        assertEquals("The given URI has an AMQP path", "/path", amqpUri.getRawPath());
     }
 
     @Test
