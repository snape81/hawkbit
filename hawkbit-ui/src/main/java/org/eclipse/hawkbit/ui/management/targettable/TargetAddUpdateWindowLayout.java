--- conflicted
+++ resolved
@@ -135,14 +135,7 @@
         formLayout.addComponent(nameTextField);
         formLayout.addComponent(descTextArea);
         
-<<<<<<< HEAD
-        nameTextField.focus();
-=======
-        if (Boolean.TRUE.equals(editTarget)) {
-            madatoryLabel.setVisible(Boolean.FALSE);
-        }
         controllerIDTextField.focus();
->>>>>>> dc16844e
     }
 
     private void addListeners() {
