/**
 * Copyright (c) 2015 Bosch Software Innovations GmbH and others.
 *
 * All rights reserved. This program and the accompanying materials
 * are made available under the terms of the Eclipse Public License v1.0
 * which accompanies this distribution, and is available at
 * http://www.eclipse.org/legal/epl-v10.html
 */
package org.eclipse.hawkbit.ui.artifacts.smtable;

import javax.annotation.PostConstruct;

import org.eclipse.hawkbit.repository.EntityFactory;
import org.eclipse.hawkbit.repository.SoftwareManagement;
import org.eclipse.hawkbit.repository.model.SoftwareModule;
import org.eclipse.hawkbit.ui.artifacts.event.SoftwareModuleEvent;
import org.eclipse.hawkbit.ui.common.CommonDialogWindow;
import org.eclipse.hawkbit.ui.common.CommonDialogWindow.SaveDialogCloseListener;
import org.eclipse.hawkbit.ui.common.SoftwareModuleTypeBeanQuery;
import org.eclipse.hawkbit.ui.common.builder.TextAreaBuilder;
import org.eclipse.hawkbit.ui.common.builder.TextFieldBuilder;
import org.eclipse.hawkbit.ui.common.builder.WindowBuilder;
import org.eclipse.hawkbit.ui.common.table.BaseEntityEventType;
import org.eclipse.hawkbit.ui.components.SPUIComponentProvider;
import org.eclipse.hawkbit.ui.utils.HawkbitCommonUtil;
import org.eclipse.hawkbit.ui.utils.I18N;
import org.eclipse.hawkbit.ui.utils.SPUIComponentIdProvider;
import org.eclipse.hawkbit.ui.utils.SPUIDefinitions;
import org.eclipse.hawkbit.ui.utils.SPUILabelDefinitions;
import org.eclipse.hawkbit.ui.utils.SpringContextHelper;
import org.eclipse.hawkbit.ui.utils.UINotification;
import org.springframework.beans.factory.annotation.Autowired;
import org.vaadin.addons.lazyquerycontainer.BeanQueryFactory;
import org.vaadin.spring.events.EventBus;

import com.vaadin.spring.annotation.SpringComponent;
import com.vaadin.spring.annotation.ViewScope;
import com.vaadin.ui.ComboBox;
import com.vaadin.ui.CustomComponent;
import com.vaadin.ui.FormLayout;
import com.vaadin.ui.Label;
import com.vaadin.ui.TextArea;
import com.vaadin.ui.TextField;
import com.vaadin.ui.themes.ValoTheme;

/**
 * Generates window for Software module add or update.
 */
@SpringComponent
@ViewScope
public class SoftwareModuleAddUpdateWindow extends CustomComponent {

    private static final long serialVersionUID = -5217675246477211483L;

    @Autowired
    private I18N i18n;

    @Autowired
    private transient UINotification uiNotifcation;

    @Autowired
    private transient EventBus.SessionEventBus eventBus;

    @Autowired
    private transient SoftwareManagement softwareManagement;

    @Autowired
    private transient EntityFactory entityFactory;

    private TextField nameTextField;

    private TextField versionTextField;

    private TextField vendorTextField;

    private ComboBox typeComboBox;

    private TextArea descTextArea;

    private CommonDialogWindow window;

    private Boolean editSwModule = Boolean.FALSE;

    private Long baseSwModuleId;

    private FormLayout formLayout;

    /**
     * Initialize Distribution Add and Edit Window.
     */
    @PostConstruct
    void init() {
        createRequiredComponents();
    }

    /**
     * Create window for new software module.
     * 
     * @return reference of {@link com.vaadin.ui.Window} to add new software
     *         module.
     */
    public CommonDialogWindow createAddSoftwareModuleWindow() {
        return createUpdateSoftwareModuleWindow(null);
    }

    /**
     * Create window for update software module.
     * 
     * @param baseSwModuleId
     *            is id of the software module to edit.
     * @return reference of {@link com.vaadin.ui.Window} to update software
     *         module.
     */
    public CommonDialogWindow createUpdateSoftwareModuleWindow(final Long baseSwModuleId) {
        this.baseSwModuleId = baseSwModuleId;
        resetComponents();
        populateValuesOfSwModule();
        createWindow();
        return window;
    }

    private void createRequiredComponents() {

        nameTextField = createTextField("textfield.name", SPUIComponentIdProvider.SOFT_MODULE_NAME);

        versionTextField = createTextField("textfield.version", SPUIComponentIdProvider.SOFT_MODULE_VERSION);

        vendorTextField = createTextField("textfield.vendor", SPUIComponentIdProvider.SOFT_MODULE_VENDOR);
        vendorTextField.setRequired(false);

        descTextArea = new TextAreaBuilder().caption(i18n.get("textfield.description")).style("text-area-style")
                .prompt(i18n.get("textfield.description")).id(SPUIComponentIdProvider.ADD_SW_MODULE_DESCRIPTION)
                .buildTextComponent();

        typeComboBox = SPUIComponentProvider.getComboBox(i18n.get("upload.swmodule.type"), "", "", null, null, true,
                null, i18n.get("upload.swmodule.type"));
        typeComboBox.setId(SPUIComponentIdProvider.SW_MODULE_TYPE);
        typeComboBox.setStyleName(SPUIDefinitions.COMBO_BOX_SPECIFIC_STYLE + " " + ValoTheme.COMBOBOX_TINY);
        typeComboBox.setNewItemsAllowed(Boolean.FALSE);
        typeComboBox.setImmediate(Boolean.TRUE);
        populateTypeNameCombo();
    }

    private TextField createTextField(final String in18Key, final String id) {
        return new TextFieldBuilder().caption(i18n.get(in18Key)).required(true).prompt(i18n.get(in18Key))
                .immediate(true).id(id).buildTextComponent();
    }

    private void populateTypeNameCombo() {
        typeComboBox.setContainerDataSource(HawkbitCommonUtil.createLazyQueryContainer(
                new BeanQueryFactory<SoftwareModuleTypeBeanQuery>(SoftwareModuleTypeBeanQuery.class)));
        typeComboBox.setItemCaptionPropertyId(SPUILabelDefinitions.VAR_NAME);
    }

    private void resetComponents() {

        vendorTextField.clear();
        nameTextField.clear();
        versionTextField.clear();
        descTextArea.clear();
        typeComboBox.clear();
        editSwModule = Boolean.FALSE;
    }

    private void createWindow() {
        final Label madatoryStarLabel = new Label("*");
        madatoryStarLabel.setStyleName("v-caption v-required-field-indicator");
        madatoryStarLabel.setWidth(null);
        addStyleName("lay-color");
        setSizeUndefined();

        formLayout = new FormLayout();
        formLayout.setCaption(null);
        formLayout.addComponent(typeComboBox);
        formLayout.addComponent(nameTextField);
        formLayout.addComponent(versionTextField);
        formLayout.addComponent(vendorTextField);
        formLayout.addComponent(descTextArea);

        setCompositionRoot(formLayout);

<<<<<<< HEAD
        window = SPUIWindowDecorator.getWindow(i18n.get("upload.caption.add.new.swmodule"), null,
                SPUIDefinitions.CREATE_UPDATE_WINDOW, this, null, null, formLayout, i18n);
        window.setSaveDialogCloseListener(new SaveDialogCloseListener() {

            @Override
            public void saveOrUpdate() {
                if (editSwModule) {
                    updateSwModule();
                } else {
                    addNewBaseSoftware();
                }

            }
=======
        window = new WindowBuilder(SPUIDefinitions.CREATE_UPDATE_WINDOW)
                .caption(i18n.get("upload.caption.add.new.swmodule")).content(this)
                .saveButtonClickListener(event -> saveOrUpdate()).layout(formLayout).i18n(i18n)
                .buildCommonDialogWindow();

        window.getButtonsLayout().removeStyleName("actionButtonsMargin");
>>>>>>> 3650b31c

            @Override
            public boolean canWindowClose() {
                return editSwModule || !isDuplicate();
            }
        });
        nameTextField.setEnabled(!editSwModule);
        versionTextField.setEnabled(!editSwModule);
        typeComboBox.setEnabled(!editSwModule);

        typeComboBox.focus();
    }

    private void addNewBaseSoftware() {
        final String name = HawkbitCommonUtil.trimAndNullIfEmpty(nameTextField.getValue());
        final String version = HawkbitCommonUtil.trimAndNullIfEmpty(versionTextField.getValue());
        final String vendor = HawkbitCommonUtil.trimAndNullIfEmpty(vendorTextField.getValue());
        final String description = HawkbitCommonUtil.trimAndNullIfEmpty(descTextArea.getValue());
        final String type = typeComboBox.getValue() != null ? typeComboBox.getValue().toString() : null;

        if (isDuplicate()) {
            uiNotifcation.displayValidationError(
                    i18n.get("message.duplicate.softwaremodule", new Object[] { name, version }));
            return;
        }
        final SoftwareModule newBaseSoftwareModule = HawkbitCommonUtil.addNewBaseSoftware(entityFactory, name, version,
                vendor, softwareManagement.findSoftwareModuleTypeByName(type), description);
        if (newBaseSoftwareModule != null) {
            /* display success message */
            uiNotifcation.displaySuccess(i18n.get("message.save.success",
                    new Object[] { newBaseSoftwareModule.getName() + ":" + newBaseSoftwareModule.getVersion() }));
            eventBus.publish(this, new SoftwareModuleEvent(BaseEntityEventType.NEW_ENTITY, newBaseSoftwareModule));
        }
    }

    private boolean isDuplicate() {
        final String name = nameTextField.getValue();
        final String version = versionTextField.getValue();
        final String type = typeComboBox.getValue() != null ? typeComboBox.getValue().toString() : null;

        final SoftwareManagement swMgmtService = SpringContextHelper.getBean(SoftwareManagement.class);
        final SoftwareModule swModule = swMgmtService.findSoftwareModuleByNameAndVersion(name, version,
                swMgmtService.findSoftwareModuleTypeByName(type));
        return swModule != null;
    }

    /**
     * updates a softwareModule
     */
    private void updateSwModule() {
        final String newDesc = HawkbitCommonUtil.trimAndNullIfEmpty(descTextArea.getValue());
        final String newVendor = HawkbitCommonUtil.trimAndNullIfEmpty(vendorTextField.getValue());
        SoftwareModule newSWModule = softwareManagement.findSoftwareModuleById(baseSwModuleId);
        newSWModule.setVendor(newVendor);
        newSWModule.setDescription(newDesc);
        newSWModule = softwareManagement.updateSoftwareModule(newSWModule);
        if (newSWModule != null) {
            uiNotifcation.displaySuccess(i18n.get("message.save.success",
                    new Object[] { newSWModule.getName() + ":" + newSWModule.getVersion() }));

            eventBus.publish(this, new SoftwareModuleEvent(BaseEntityEventType.UPDATED_ENTITY, newSWModule));
        }
    }

    /**
     * fill the data of a softwareModule in the content of the window
     */
    private void populateValuesOfSwModule() {
        if (baseSwModuleId == null) {
            return;
        }
        editSwModule = Boolean.TRUE;
        final SoftwareModule swModle = softwareManagement.findSoftwareModuleById(baseSwModuleId);
        nameTextField.setValue(swModle.getName());
        versionTextField.setValue(swModle.getVersion());
        vendorTextField.setValue(swModle.getVendor() == null ? HawkbitCommonUtil.SP_STRING_EMPTY
                : HawkbitCommonUtil.trimAndNullIfEmpty(swModle.getVendor()));
        descTextArea.setValue(swModle.getDescription() == null ? HawkbitCommonUtil.SP_STRING_EMPTY
                : HawkbitCommonUtil.trimAndNullIfEmpty(swModle.getDescription()));
        if (swModle.getType().isDeleted()) {
            typeComboBox.addItem(swModle.getType().getName());
        }
        typeComboBox.setValue(swModle.getType().getName());
    }

    public FormLayout getFormLayout() {
        return formLayout;
    }

}<|MERGE_RESOLUTION|>--- conflicted
+++ resolved
@@ -179,9 +179,11 @@
 
         setCompositionRoot(formLayout);
 
-<<<<<<< HEAD
-        window = SPUIWindowDecorator.getWindow(i18n.get("upload.caption.add.new.swmodule"), null,
-                SPUIDefinitions.CREATE_UPDATE_WINDOW, this, null, null, formLayout, i18n);
+ window = new WindowBuilder(SPUIDefinitions.CREATE_UPDATE_WINDOW)
+                .caption(i18n.get("upload.caption.add.new.swmodule")).content(this)
+                .layout(formLayout).i18n(i18n)
+                .buildCommonDialogWindow();
+                
         window.setSaveDialogCloseListener(new SaveDialogCloseListener() {
 
             @Override
@@ -193,14 +195,6 @@
                 }
 
             }
-=======
-        window = new WindowBuilder(SPUIDefinitions.CREATE_UPDATE_WINDOW)
-                .caption(i18n.get("upload.caption.add.new.swmodule")).content(this)
-                .saveButtonClickListener(event -> saveOrUpdate()).layout(formLayout).i18n(i18n)
-                .buildCommonDialogWindow();
-
-        window.getButtonsLayout().removeStyleName("actionButtonsMargin");
->>>>>>> 3650b31c
 
             @Override
             public boolean canWindowClose() {
