/**
 * Copyright (c) 2015 Bosch Software Innovations GmbH and others.
 *
 * All rights reserved. This program and the accompanying materials
 * are made available under the terms of the Eclipse Public License v1.0
 * which accompanies this distribution, and is available at
 * http://www.eclipse.org/legal/epl-v10.html
 */
package org.eclipse.hawkbit.ui.artifacts.smtable;

import java.io.Serializable;

import javax.annotation.PostConstruct;

import org.eclipse.hawkbit.repository.EntityFactory;
import org.eclipse.hawkbit.repository.SoftwareManagement;
import org.eclipse.hawkbit.repository.model.SoftwareModule;
import org.eclipse.hawkbit.ui.artifacts.event.SoftwareModuleEvent;
import org.eclipse.hawkbit.ui.common.CommonDialogWindow;
import org.eclipse.hawkbit.ui.common.SoftwareModuleTypeBeanQuery;
import org.eclipse.hawkbit.ui.common.table.BaseEntityEventType;
import org.eclipse.hawkbit.ui.components.SPUIComponentProvider;
import org.eclipse.hawkbit.ui.decorators.SPUIWindowDecorator;
import org.eclipse.hawkbit.ui.utils.HawkbitCommonUtil;
import org.eclipse.hawkbit.ui.utils.I18N;
import org.eclipse.hawkbit.ui.utils.SPUIComponentIdProvider;
import org.eclipse.hawkbit.ui.utils.SPUIDefinitions;
import org.eclipse.hawkbit.ui.utils.SPUILabelDefinitions;
import org.eclipse.hawkbit.ui.utils.SpringContextHelper;
import org.eclipse.hawkbit.ui.utils.UINotification;
import org.springframework.beans.factory.annotation.Autowired;
import org.vaadin.addons.lazyquerycontainer.BeanQueryFactory;
import org.vaadin.spring.events.EventBus;

import com.vaadin.spring.annotation.SpringComponent;
import com.vaadin.spring.annotation.ViewScope;
import com.vaadin.ui.ComboBox;
import com.vaadin.ui.CustomComponent;
import com.vaadin.ui.FormLayout;
import com.vaadin.ui.Label;
import com.vaadin.ui.TextArea;
import com.vaadin.ui.TextField;
import com.vaadin.ui.themes.ValoTheme;

/**
 * Generates window for Software module add or update.
 */
@SpringComponent
@ViewScope
public class SoftwareModuleAddUpdateWindow extends CustomComponent implements Serializable {

    private static final long serialVersionUID = -5217675246477211483L;

    @Autowired
    private I18N i18n;

    @Autowired
    private transient UINotification uiNotifcation;

    @Autowired
    private transient EventBus.SessionEventBus eventBus;

    @Autowired
    private transient SoftwareManagement softwareManagement;

    @Autowired
    private transient EntityFactory entityFactory;

    private TextField nameTextField;

    private TextField versionTextField;

    private TextField vendorTextField;

    private ComboBox typeComboBox;

    private TextArea descTextArea;

    private CommonDialogWindow window;

    private Boolean editSwModule = Boolean.FALSE;

    private Long baseSwModuleId;

    private FormLayout formLayout;

    /**
     * Initialize Distribution Add and Edit Window.
     */
    @PostConstruct
    void init() {
        createRequiredComponents();
    }

    /**
     * Create window for new software module.
     * 
     * @return reference of {@link com.vaadin.ui.Window} to add new software
     *         module.
     */
    public CommonDialogWindow createAddSoftwareModuleWindow() {
        return createUpdateSoftwareModuleWindow(null);
    }

    /**
     * Create window for update software module.
     * 
     * @param baseSwModuleId
     *            is id of the software module to edit.
     * @return reference of {@link com.vaadin.ui.Window} to update software
     *         module.
     */
    public CommonDialogWindow createUpdateSoftwareModuleWindow(final Long baseSwModuleId) {
        this.baseSwModuleId = baseSwModuleId;
        resetComponents();
        populateValuesOfSwModule();
        createWindow();
        return window;
    }

    private void createRequiredComponents() {
        /* name textfield */
        nameTextField = SPUIComponentProvider.getTextField(i18n.get("textfield.name"), "", ValoTheme.TEXTFIELD_TINY,
                true, null, i18n.get("textfield.name"), true, SPUILabelDefinitions.TEXT_FIELD_MAX_LENGTH);
        nameTextField.setId(SPUIComponentIdProvider.SOFT_MODULE_NAME);

        /* version text field */
        versionTextField = SPUIComponentProvider.getTextField(i18n.get("textfield.version"), "",
                ValoTheme.TEXTFIELD_TINY, true, null, i18n.get("textfield.version"), true,
                SPUILabelDefinitions.TEXT_FIELD_MAX_LENGTH);
        versionTextField.setId(SPUIComponentIdProvider.SOFT_MODULE_VERSION);

        /* Vendor text field */
        vendorTextField = SPUIComponentProvider.getTextField(i18n.get("textfield.vendor"), "", ValoTheme.TEXTFIELD_TINY,
                false, null, i18n.get("textfield.vendor"), true, SPUILabelDefinitions.TEXT_FIELD_MAX_LENGTH);
        vendorTextField.setId(SPUIComponentIdProvider.SOFT_MODULE_VENDOR);

        descTextArea = SPUIComponentProvider.getTextArea(i18n.get("textfield.description"), "text-area-style",
                ValoTheme.TEXTAREA_TINY, false, null, i18n.get("textfield.description"),
                SPUILabelDefinitions.TEXT_AREA_MAX_LENGTH);
        descTextArea.setId(SPUIComponentIdProvider.ADD_SW_MODULE_DESCRIPTION);

        typeComboBox = SPUIComponentProvider.getComboBox(i18n.get("upload.swmodule.type"), "", "", null, null, true,
                null, i18n.get("upload.swmodule.type"));
        typeComboBox.setId(SPUIComponentIdProvider.SW_MODULE_TYPE);
        typeComboBox.setStyleName(SPUIDefinitions.COMBO_BOX_SPECIFIC_STYLE + " " + ValoTheme.COMBOBOX_TINY);
        typeComboBox.setNewItemsAllowed(Boolean.FALSE);
        typeComboBox.setImmediate(Boolean.TRUE);
        populateTypeNameCombo();
    }

    private void populateTypeNameCombo() {
        typeComboBox.setContainerDataSource(HawkbitCommonUtil.createLazyQueryContainer(
                new BeanQueryFactory<SoftwareModuleTypeBeanQuery>(SoftwareModuleTypeBeanQuery.class)));
        typeComboBox.setItemCaptionPropertyId(SPUILabelDefinitions.VAR_NAME);
    }

    private void resetComponents() {

        vendorTextField.clear();
        nameTextField.clear();
        versionTextField.clear();
        descTextArea.clear();
        typeComboBox.clear();
        editSwModule = Boolean.FALSE;
    }

    private void createWindow() {
        final Label madatoryStarLabel = new Label("*");
        madatoryStarLabel.setStyleName("v-caption v-required-field-indicator");
        madatoryStarLabel.setWidth(null);
        addStyleName("lay-color");
        setSizeUndefined();

        formLayout = new FormLayout();
        formLayout.setCaption(null);
        formLayout.addComponent(typeComboBox);
        formLayout.addComponent(nameTextField);
        formLayout.addComponent(versionTextField);
        formLayout.addComponent(vendorTextField);
        formLayout.addComponent(descTextArea);

        setCompositionRoot(formLayout);

        window = SPUIWindowDecorator.getWindow(i18n.get("upload.caption.add.new.swmodule"), null,
                SPUIDefinitions.CREATE_UPDATE_WINDOW, this, event -> saveOrUpdate(), null, null, formLayout, i18n);
<<<<<<< HEAD
        window.getButtonsLayout().removeStyleName("actionButtonsMargin");
        window.setCloseListener(() -> !isDuplicate());
=======
>>>>>>> 3e0c78e8

        nameTextField.setEnabled(!editSwModule);
        versionTextField.setEnabled(!editSwModule);
        typeComboBox.setEnabled(!editSwModule);

        typeComboBox.focus();
    }

    private void addNewBaseSoftware() {
        final String name = HawkbitCommonUtil.trimAndNullIfEmpty(nameTextField.getValue());
        final String version = HawkbitCommonUtil.trimAndNullIfEmpty(versionTextField.getValue());
        final String vendor = HawkbitCommonUtil.trimAndNullIfEmpty(vendorTextField.getValue());
        final String description = HawkbitCommonUtil.trimAndNullIfEmpty(descTextArea.getValue());
        final String type = typeComboBox.getValue() != null ? typeComboBox.getValue().toString() : null;

        if (isDuplicate()) {
            uiNotifcation.displayValidationError(
                    i18n.get("message.duplicate.softwaremodule", new Object[] { name, version }));
            return;
        }
        final SoftwareModule newBaseSoftwareModule = HawkbitCommonUtil.addNewBaseSoftware(entityFactory, name, version,
                vendor, softwareManagement.findSoftwareModuleTypeByName(type), description);
        if (newBaseSoftwareModule != null) {
            /* display success message */
            uiNotifcation.displaySuccess(i18n.get("message.save.success",
                    new Object[] { newBaseSoftwareModule.getName() + ":" + newBaseSoftwareModule.getVersion() }));
            eventBus.publish(this, new SoftwareModuleEvent(BaseEntityEventType.NEW_ENTITY, newBaseSoftwareModule));
        }
    }

    private boolean isDuplicate() {
        final String name = nameTextField.getValue();
        final String version = versionTextField.getValue();
        final String type = typeComboBox.getValue() != null ? typeComboBox.getValue().toString() : null;

        final SoftwareManagement swMgmtService = SpringContextHelper.getBean(SoftwareManagement.class);
        final SoftwareModule swModule = swMgmtService.findSoftwareModuleByNameAndVersion(name, version,
                swMgmtService.findSoftwareModuleTypeByName(type));
        return swModule != null;
    }

    /**
     * updates a softwareModule
     */
    private void updateSwModule() {
        final String newDesc = HawkbitCommonUtil.trimAndNullIfEmpty(descTextArea.getValue());
        final String newVendor = HawkbitCommonUtil.trimAndNullIfEmpty(vendorTextField.getValue());
        SoftwareModule newSWModule = softwareManagement.findSoftwareModuleById(baseSwModuleId);
        newSWModule.setVendor(newVendor);
        newSWModule.setDescription(newDesc);
        newSWModule = softwareManagement.updateSoftwareModule(newSWModule);
        if (newSWModule != null) {
            uiNotifcation.displaySuccess(i18n.get("message.save.success",
                    new Object[] { newSWModule.getName() + ":" + newSWModule.getVersion() }));

            eventBus.publish(this, new SoftwareModuleEvent(BaseEntityEventType.UPDATED_ENTITY, newSWModule));
        }
    }

    /**
     * fill the data of a softwareModule in the content of the window
     */
    private void populateValuesOfSwModule() {
        if (baseSwModuleId == null) {
            return;
        }
        editSwModule = Boolean.TRUE;
        final SoftwareModule swModle = softwareManagement.findSoftwareModuleById(baseSwModuleId);
        nameTextField.setValue(swModle.getName());
        versionTextField.setValue(swModle.getVersion());
        vendorTextField.setValue(swModle.getVendor() == null ? HawkbitCommonUtil.SP_STRING_EMPTY
                : HawkbitCommonUtil.trimAndNullIfEmpty(swModle.getVendor()));
        descTextArea.setValue(swModle.getDescription() == null ? HawkbitCommonUtil.SP_STRING_EMPTY
                : HawkbitCommonUtil.trimAndNullIfEmpty(swModle.getDescription()));
        if (swModle.getType().isDeleted()) {
            typeComboBox.addItem(swModle.getType().getName());
        }
        typeComboBox.setValue(swModle.getType().getName());
    }

    private void saveOrUpdate() {
        if (editSwModule) {
            updateSwModule();
        } else {
            addNewBaseSoftware();
        }
    }

    public FormLayout getFormLayout() {
        return formLayout;
    }

}<|MERGE_RESOLUTION|>--- conflicted
+++ resolved
@@ -184,11 +184,7 @@
 
         window = SPUIWindowDecorator.getWindow(i18n.get("upload.caption.add.new.swmodule"), null,
                 SPUIDefinitions.CREATE_UPDATE_WINDOW, this, event -> saveOrUpdate(), null, null, formLayout, i18n);
-<<<<<<< HEAD
-        window.getButtonsLayout().removeStyleName("actionButtonsMargin");
         window.setCloseListener(() -> !isDuplicate());
-=======
->>>>>>> 3e0c78e8
 
         nameTextField.setEnabled(!editSwModule);
         versionTextField.setEnabled(!editSwModule);
