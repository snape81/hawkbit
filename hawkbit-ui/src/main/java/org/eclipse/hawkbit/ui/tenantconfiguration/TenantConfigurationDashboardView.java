--- conflicted
+++ resolved
@@ -17,12 +17,7 @@
 import org.eclipse.hawkbit.ui.UiProperties;
 import org.eclipse.hawkbit.ui.components.SPUIComponentProvider;
 import org.eclipse.hawkbit.ui.decorators.SPUIButtonStyleSmallNoBorder;
-<<<<<<< HEAD
-import org.eclipse.hawkbit.ui.documentation.DocumentationPageLink;
 import org.eclipse.hawkbit.ui.tenantconfiguration.ConfigurationItem.ConfigurationItemChangeListener;
-=======
-import org.eclipse.hawkbit.ui.tenantconfiguration.ConfigurationGroup.ConfigurationGroupChangeListener;
->>>>>>> 6f9d6f78
 import org.eclipse.hawkbit.ui.utils.I18N;
 import org.eclipse.hawkbit.ui.utils.SPUIComponetIdProvider;
 import org.eclipse.hawkbit.ui.utils.UINotification;
@@ -43,7 +38,7 @@
 
 /**
  * Main UI for the system configuration view.
- * 
+ *
  *
  *
  */
@@ -75,7 +70,7 @@
     private Button saveConfigurationBtn;
     private Button undoConfigurationBtn;
 
-    private final List<ConfigurationGroup> configurationViews = new ArrayList<ConfigurationGroup>();
+    private final List<ConfigurationGroup> configurationViews = new ArrayList<>();
 
     /**
      * init method adds all Configuration Views to the list of Views.
@@ -162,7 +157,7 @@
 
     /*
      * (non-Javadoc)
-     * 
+     *
      * @see
      * org.eclipse.hawkbit.server.ui.tenantconfiguration.ConfigurationGroup.
      * ConfigurationGroupChangeListener #configurationChanged()
