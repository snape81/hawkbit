--- conflicted
+++ resolved
@@ -324,30 +324,14 @@
     }
 
     @Override
-<<<<<<< HEAD
-    @SuppressWarnings("unchecked")
     protected Item addEntity(final SoftwareModule baseEntity) {
         final Item item = super.addEntity(baseEntity);
 
-        final String swNameVersion = HawkbitCommonUtil.concatStrings(":", baseEntity.getName(),
-                baseEntity.getVersion());
-        item.getItemProperty(SPUILabelDefinitions.NAME_VERSION).setValue(swNameVersion);
-        item.getItemProperty("swId").setValue(baseEntity.getId());
-        item.getItemProperty(SPUILabelDefinitions.VAR_VENDOR).setValue(baseEntity.getVendor());
-        item.getItemProperty(SPUILabelDefinitions.VAR_COLOR).setValue(baseEntity.getType().getColour());
-
-=======
-    protected Item addEntity(final SoftwareModule baseEntity) {
-        final Item item = super.addEntity(baseEntity);
-
->>>>>>> 26b581e9
         if (!manageDistUIState.getSelectedSoftwareModules().isEmpty()) {
             manageDistUIState.getSelectedSoftwareModules().stream().forEach(this::unselect);
         }
         select(baseEntity.getId());
         return item;
-<<<<<<< HEAD
-=======
     }
 
     @Override
@@ -360,7 +344,6 @@
         item.getItemProperty(SPUILabelDefinitions.VAR_VENDOR).setValue(baseEntity.getVendor());
         item.getItemProperty(SPUILabelDefinitions.VAR_COLOR).setValue(baseEntity.getType().getColour());
         super.updateEntity(baseEntity, item);
->>>>>>> 26b581e9
     }
 
     private void showArtifactDetailsWindow(final Long itemId, final String nameVersionStr) {
