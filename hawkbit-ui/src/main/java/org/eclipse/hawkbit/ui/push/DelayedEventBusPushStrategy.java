--- conflicted
+++ resolved
@@ -19,20 +19,7 @@
 import java.util.concurrent.TimeUnit;
 import java.util.stream.Collectors;
 
-<<<<<<< HEAD
 import org.eclipse.hawkbit.eventbus.event.EntityEvent;
-=======
-import org.eclipse.hawkbit.eventbus.event.DistributionSetTagCreatedBulkEvent;
-import org.eclipse.hawkbit.eventbus.event.DistributionSetTagDeletedEvent;
-import org.eclipse.hawkbit.eventbus.event.EntityEvent;
-import org.eclipse.hawkbit.eventbus.event.RolloutChangeEvent;
-import org.eclipse.hawkbit.eventbus.event.RolloutGroupChangeEvent;
-import org.eclipse.hawkbit.eventbus.event.TargetCreatedEvent;
-import org.eclipse.hawkbit.eventbus.event.TargetDeletedEvent;
-import org.eclipse.hawkbit.eventbus.event.TargetInfoUpdateEvent;
-import org.eclipse.hawkbit.eventbus.event.TargetTagCreatedBulkEvent;
-import org.eclipse.hawkbit.eventbus.event.TargetTagDeletedEvent;
->>>>>>> 99df0802
 import org.eclipse.hawkbit.im.authentication.TenantAwareAuthenticationDetails;
 import org.eclipse.hawkbit.ui.UIEventProvider;
 import org.slf4j.Logger;
@@ -55,15 +42,15 @@
  * {@link com.google.common.eventbus.EventBus} and store them first in an queue
  * where they will dispatched every 2 seconds to the {@link EventBus} in a
  * Vaadin access thread {@link UI#access(Runnable)}.
- * 
+ *
  * This strategy avoids blocking UIs when too many events are fired and
  * dispatched to the UI thread. The UI will freeze in the time. To avoid that
  * all events are collected first and same events are merged to a list of events
  * before they dispatched to the UI thread.
- * 
+ *
  * The strategy also verifies the current tenant in the session with the tenant
  * in the event and only forwards event from the right tenant to the UI.
- * 
+ *
  */
 public class DelayedEventBusPushStrategy implements EventPushStrategy {
 
@@ -77,20 +64,11 @@
 
     private ScheduledFuture<?> jobHandle;
 
-<<<<<<< HEAD
     private final UIEventProvider eventProvider;
-=======
-    /**
-     * only events defined in the set are dispatched to the session event bus.
-     */
-    private static final Set<Class<?>> UI_EVENTS = Sets.newHashSet(TargetInfoUpdateEvent.class,
-            TargetCreatedEvent.class, TargetDeletedEvent.class, RolloutChangeEvent.class, RolloutGroupChangeEvent.class,
-            TargetTagCreatedBulkEvent.class, DistributionSetTagCreatedBulkEvent.class,TargetTagDeletedEvent.class,DistributionSetTagDeletedEvent.class);
->>>>>>> 99df0802
 
     /**
      * Constructor.
-     * 
+     *
      * @param eventBus
      *            the session event bus to where the events should be dispatched
      * @param systemEventBus
@@ -152,7 +130,7 @@
     /**
      * Checks if the tenant within the event is equal with the current tenant in
      * the context.
-     * 
+     *
      * @param userContext
      *            the security context of the current session
      * @param event
