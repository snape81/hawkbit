/**
 * Copyright (c) 2015 Bosch Software Innovations GmbH and others.
 *
 * All rights reserved. This program and the accompanying materials
 * are made available under the terms of the Eclipse Public License v1.0
 * which accompanies this distribution, and is available at
 * http://www.eclipse.org/legal/epl-v10.html
 */
package org.eclipse.hawkbit.ui.rollout.rollout;

import java.util.ArrayList;
import java.util.Arrays;
import java.util.EnumMap;
import java.util.List;
import java.util.Locale;
import java.util.Map;

import org.eclipse.hawkbit.eventbus.event.RolloutChangeEvent;
import org.eclipse.hawkbit.repository.RolloutManagement;
import org.eclipse.hawkbit.repository.SpPermissionChecker;
import org.eclipse.hawkbit.repository.model.Rollout;
import org.eclipse.hawkbit.repository.model.Rollout.RolloutStatus;
import org.eclipse.hawkbit.repository.model.TotalTargetCountStatus;
import org.eclipse.hawkbit.ui.common.grid.AbstractGrid;
import org.eclipse.hawkbit.ui.customrenderers.renderers.HtmlButtonRenderer;
import org.eclipse.hawkbit.ui.customrenderers.renderers.HtmlLabelRenderer;
import org.eclipse.hawkbit.ui.customrenderers.renderers.LinkRenderer;
import org.eclipse.hawkbit.ui.rollout.DistributionBarHelper;
import org.eclipse.hawkbit.ui.rollout.StatusFontIcon;
import org.eclipse.hawkbit.ui.rollout.event.RolloutEvent;
import org.eclipse.hawkbit.ui.rollout.state.RolloutUIState;
import org.eclipse.hawkbit.ui.utils.HawkbitCommonUtil;
import org.eclipse.hawkbit.ui.utils.SPUIComponetIdProvider;
import org.eclipse.hawkbit.ui.utils.SPUIDefinitions;
import org.eclipse.hawkbit.ui.utils.SPUILabelDefinitions;
import org.eclipse.hawkbit.ui.utils.SPUIStyleDefinitions;
import org.eclipse.hawkbit.ui.utils.UINotification;
import org.springframework.beans.factory.annotation.Autowired;
import org.vaadin.addons.lazyquerycontainer.BeanQueryFactory;
import org.vaadin.addons.lazyquerycontainer.LazyQueryContainer;
import org.vaadin.addons.lazyquerycontainer.LazyQueryDefinition;
import org.vaadin.peter.contextmenu.ContextMenu;
import org.vaadin.peter.contextmenu.ContextMenu.ContextMenuItem;
import org.vaadin.peter.contextmenu.ContextMenu.ContextMenuItemClickEvent;
import org.vaadin.spring.events.EventScope;
import org.vaadin.spring.events.annotation.EventBusListenerMethod;

import com.vaadin.data.Container;
import com.vaadin.data.Item;
import com.vaadin.data.util.PropertyValueGenerator;
import com.vaadin.data.util.converter.Converter;
import com.vaadin.server.AbstractClientConnector;
import com.vaadin.server.FontAwesome;
import com.vaadin.spring.annotation.SpringComponent;
import com.vaadin.spring.annotation.ViewScope;
import com.vaadin.ui.UI;
import com.vaadin.ui.Window;
import com.vaadin.ui.renderers.ClickableRenderer.RendererClickEvent;
import com.vaadin.ui.renderers.HtmlRenderer;

/**
 * 
 * Rollout list grid component.
 *
 */
@SpringComponent
@ViewScope
public class RolloutListGrid extends AbstractGrid {

    private static final long serialVersionUID = 4060904914954370524L;

    private static final String UPDATE_OPTION = "Update";

    private static final String RESUME_OPTION = "Resume";

    private static final String PAUSE_OPTION = "Pause";

    private static final String START_OPTION = "Start";


    @Autowired
    private transient RolloutManagement rolloutManagement;

    @Autowired
    private AddUpdateRolloutWindowLayout addUpdateRolloutWindow;

    @Autowired
    private UINotification uiNotification;

    @Autowired
    private transient RolloutUIState rolloutUIState;

    @Autowired
    private transient SpPermissionChecker permissionChecker;

    private transient Map<RolloutStatus, StatusFontIcon> statusIconMap = new EnumMap<>(RolloutStatus.class);


    @EventBusListenerMethod(scope = EventScope.SESSION)
    void onEvent(final RolloutEvent event) {
        switch (event) {
        case FILTER_BY_TEXT:
        case CREATE_ROLLOUT:
        case UPDATE_ROLLOUT:
        case SHOW_ROLLOUTS:
            refreshGrid();
            break;
        default:
            return;
        }
    }

    /**
     * Handles the RolloutChangeEvent to refresh the item in the grid.
     * 
     * @param rolloutChangeEvent
     *            the event which contains the rollout which has been changed
     */
    @SuppressWarnings("unchecked")
    @EventBusListenerMethod(scope = EventScope.SESSION)
    public void onEvent(final RolloutChangeEvent rolloutChangeEvent) {
        if (!rolloutUIState.isShowRollOuts()) {
            return;
        }
        final Rollout rollout = rolloutManagement.findRolloutWithDetailedStatus(rolloutChangeEvent.getRolloutId());
        final TotalTargetCountStatus totalTargetCountStatus = rollout.getTotalTargetCountStatus();
        final LazyQueryContainer rolloutContainer = (LazyQueryContainer) getContainerDataSource();
        final Item item = rolloutContainer.getItem(rolloutChangeEvent.getRolloutId());
        if (item == null) {
            return;
        }
        item.getItemProperty(SPUILabelDefinitions.VAR_STATUS).setValue(rollout.getStatus());
        item.getItemProperty(SPUILabelDefinitions.VAR_TOTAL_TARGETS_COUNT_STATUS).setValue(totalTargetCountStatus);
        final Long groupCount = (Long) item.getItemProperty(SPUILabelDefinitions.VAR_NUMBER_OF_GROUPS).getValue();
        if (rollout.getRolloutGroups() != null && groupCount != rollout.getRolloutGroups().size()) {
            item.getItemProperty(SPUILabelDefinitions.VAR_NUMBER_OF_GROUPS)
                    .setValue(Long.valueOf(rollout.getRolloutGroups().size()));
        }
    }

    @Override
    protected Container createContainer() {
        final BeanQueryFactory<RolloutBeanQuery> rolloutQf = new BeanQueryFactory<>(RolloutBeanQuery.class);
        return new LazyQueryContainer(
                new LazyQueryDefinition(true, SPUIDefinitions.PAGE_SIZE, SPUILabelDefinitions.VAR_ID), rolloutQf);
    }

    @Override
    protected void addContainerProperties() {
        final LazyQueryContainer rolloutGridContainer = (LazyQueryContainer) getContainerDataSource();
        rolloutGridContainer.addContainerProperty(SPUILabelDefinitions.VAR_NAME, String.class, "", false, false);
        rolloutGridContainer.addContainerProperty(SPUILabelDefinitions.VAR_DESC, String.class, null, false, false);
        rolloutGridContainer.addContainerProperty(SPUILabelDefinitions.VAR_STATUS, RolloutStatus.class, null, false,
                false);
        rolloutGridContainer.addContainerProperty(SPUILabelDefinitions.VAR_DIST_NAME_VERSION, String.class, null, false,
                false);
        rolloutGridContainer.addContainerProperty(SPUILabelDefinitions.VAR_CREATED_DATE, String.class, null, false,
                false);

        rolloutGridContainer.addContainerProperty(SPUILabelDefinitions.VAR_MODIFIED_DATE, String.class, null, false,
                false);
        rolloutGridContainer.addContainerProperty(SPUILabelDefinitions.VAR_CREATED_USER, String.class, null, false,
                false);
        rolloutGridContainer.addContainerProperty(SPUILabelDefinitions.VAR_MODIFIED_BY, String.class, null, false,
                false);
        rolloutGridContainer.addContainerProperty(SPUILabelDefinitions.VAR_NUMBER_OF_GROUPS, Integer.class, 0, false,
                false);
        rolloutGridContainer.addContainerProperty(SPUILabelDefinitions.VAR_TOTAL_TARGETS, String.class, "0", false,
                false);
        rolloutGridContainer.addContainerProperty(SPUILabelDefinitions.VAR_TOTAL_TARGETS_COUNT_STATUS,
                TotalTargetCountStatus.class, null, false, false);

        rolloutGridContainer.addContainerProperty(SPUILabelDefinitions.ACTION, String.class,
                FontAwesome.CIRCLE_O.getHtml(), false, false);

    }

    @Override
    protected void setColumnExpandRatio() {
        getColumn(SPUILabelDefinitions.VAR_NAME).setMinimumWidth(40);
        getColumn(SPUILabelDefinitions.VAR_NAME).setMaximumWidth(150);

        getColumn(SPUILabelDefinitions.VAR_DIST_NAME_VERSION).setMinimumWidth(40);
        getColumn(SPUILabelDefinitions.VAR_DIST_NAME_VERSION).setMaximumWidth(150);

        getColumn(SPUILabelDefinitions.VAR_STATUS).setMinimumWidth(75);
        getColumn(SPUILabelDefinitions.VAR_STATUS).setMaximumWidth(75);

        getColumn(SPUILabelDefinitions.VAR_TOTAL_TARGETS).setMinimumWidth(40);
        getColumn(SPUILabelDefinitions.VAR_TOTAL_TARGETS).setMaximumWidth(100);

        getColumn(SPUILabelDefinitions.VAR_NUMBER_OF_GROUPS).setMinimumWidth(40);
        getColumn(SPUILabelDefinitions.VAR_NUMBER_OF_GROUPS).setMaximumWidth(100);

        getColumn(SPUILabelDefinitions.ACTION).setMinimumWidth(75);
        getColumn(SPUILabelDefinitions.ACTION).setMaximumWidth(75);

        getColumn(SPUILabelDefinitions.VAR_TOTAL_TARGETS_COUNT_STATUS).setMinimumWidth(280);

        setFrozenColumnCount(getColumns().size());
    }

    @Override
    protected void setColumnHeaderNames() {
        getColumn(SPUILabelDefinitions.VAR_NAME).setHeaderCaption(i18n.get("header.name"));
        getColumn(SPUILabelDefinitions.VAR_DIST_NAME_VERSION).setHeaderCaption(i18n.get("header.distributionset"));
        getColumn(SPUILabelDefinitions.VAR_NUMBER_OF_GROUPS).setHeaderCaption(i18n.get("header.numberofgroups"));
        getColumn(SPUILabelDefinitions.VAR_TOTAL_TARGETS).setHeaderCaption(i18n.get("header.total.targets"));
        getColumn(SPUILabelDefinitions.VAR_CREATED_DATE).setHeaderCaption(i18n.get("header.createdDate"));
        getColumn(SPUILabelDefinitions.VAR_CREATED_USER).setHeaderCaption(i18n.get("header.createdBy"));
        getColumn(SPUILabelDefinitions.VAR_MODIFIED_DATE).setHeaderCaption(i18n.get("header.modifiedDate"));
        getColumn(SPUILabelDefinitions.VAR_MODIFIED_BY).setHeaderCaption(i18n.get("header.modifiedBy"));
        getColumn(SPUILabelDefinitions.VAR_DESC).setHeaderCaption(i18n.get("header.description"));
        getColumn(SPUILabelDefinitions.VAR_TOTAL_TARGETS_COUNT_STATUS)
                .setHeaderCaption(i18n.get("header.detail.status"));
        getColumn(SPUILabelDefinitions.VAR_STATUS).setHeaderCaption(i18n.get("header.status"));
        getColumn(SPUILabelDefinitions.ACTION).setHeaderCaption(i18n.get("upload.action"));
    }

    @Override
    protected String getGridId() {
        return SPUIComponetIdProvider.ROLLOUT_LIST_GRID_ID;
    }

    @Override
    protected void setColumnProperties() {
        final List<Object> columnList = new ArrayList<>();
        columnList.add(SPUILabelDefinitions.VAR_NAME);
        columnList.add(SPUILabelDefinitions.VAR_DIST_NAME_VERSION);
        columnList.add(SPUILabelDefinitions.VAR_STATUS);
        columnList.add(SPUILabelDefinitions.VAR_TOTAL_TARGETS_COUNT_STATUS);
        columnList.add(SPUILabelDefinitions.VAR_NUMBER_OF_GROUPS);
        columnList.add(SPUILabelDefinitions.VAR_TOTAL_TARGETS);
        columnList.add(SPUILabelDefinitions.ACTION);

        columnList.add(SPUILabelDefinitions.VAR_CREATED_DATE);
        columnList.add(SPUILabelDefinitions.VAR_CREATED_USER);
        columnList.add(SPUILabelDefinitions.VAR_MODIFIED_DATE);
        columnList.add(SPUILabelDefinitions.VAR_MODIFIED_BY);
        columnList.add(SPUILabelDefinitions.VAR_DESC);
        setColumnOrder(columnList.toArray());
        alignColumns();
    }

    @Override
    protected void setHiddenColumns() {
        final List<Object> columnsToBeHidden = new ArrayList<>();
        columnsToBeHidden.add(SPUILabelDefinitions.VAR_CREATED_DATE);
        columnsToBeHidden.add(SPUILabelDefinitions.VAR_CREATED_USER);
        columnsToBeHidden.add(SPUILabelDefinitions.VAR_MODIFIED_DATE);
        columnsToBeHidden.add(SPUILabelDefinitions.VAR_MODIFIED_BY);
        columnsToBeHidden.add(SPUILabelDefinitions.VAR_DESC);
        for (final Object propertyId : columnsToBeHidden) {
            getColumn(propertyId).setHidden(true);
        }

    }

    @Override
    protected CellDescriptionGenerator getDescriptionGenerator() {
        return cell -> getDescription(cell);
    }

    @Override
    protected void addColumnRenderes() {
        getColumn(SPUILabelDefinitions.VAR_TOTAL_TARGETS_COUNT_STATUS).setRenderer(new HtmlRenderer(),
                new TotalTargetCountStatusConverter());

        createRolloutStatusToFontMap();
        getColumn(SPUILabelDefinitions.VAR_STATUS).setRenderer(new HtmlLabelRenderer(), new RolloutStatusConverter());

        getColumn(SPUILabelDefinitions.ACTION).setRenderer(new HtmlButtonRenderer(event -> onClickOfActionBtn(event)));
        getColumn(SPUILabelDefinitions.VAR_NAME).setRenderer(new LinkRenderer(event -> onClickOfRolloutName(event)));
    }

    private void createRolloutStatusToFontMap() {
        statusIconMap.put(RolloutStatus.FINISHED,
                new StatusFontIcon(FontAwesome.CHECK_CIRCLE, SPUIStyleDefinitions.STATUS_ICON_GREEN));
        statusIconMap.put(RolloutStatus.PAUSED,
                new StatusFontIcon(FontAwesome.PAUSE, SPUIStyleDefinitions.STATUS_ICON_BLUE));
        statusIconMap.put(RolloutStatus.RUNNING, new StatusFontIcon(null, SPUIStyleDefinitions.STATUS_SPINNER_YELLOW));
        statusIconMap.put(RolloutStatus.READY,
                new StatusFontIcon(FontAwesome.DOT_CIRCLE_O, SPUIStyleDefinitions.STATUS_ICON_LIGHT_BLUE));
        statusIconMap.put(RolloutStatus.STOPPED,
                new StatusFontIcon(FontAwesome.STOP, SPUIStyleDefinitions.STATUS_ICON_RED));
        statusIconMap.put(RolloutStatus.CREATING, new StatusFontIcon(null, SPUIStyleDefinitions.STATUS_SPINNER_GREY));
        statusIconMap.put(RolloutStatus.STARTING, new StatusFontIcon(null, SPUIStyleDefinitions.STATUS_SPINNER_BLUE));
        statusIconMap.put(RolloutStatus.ERROR_CREATING,
                new StatusFontIcon(FontAwesome.EXCLAMATION_CIRCLE, SPUIStyleDefinitions.STATUS_ICON_RED));
        statusIconMap.put(RolloutStatus.ERROR_STARTING,
                new StatusFontIcon(FontAwesome.EXCLAMATION_CIRCLE, SPUIStyleDefinitions.STATUS_ICON_RED));
    }

    private void alignColumns() {
        setCellStyleGenerator(new CellStyleGenerator() {
            private static final long serialVersionUID = 5573570647129792429L;

            @Override
            public String getStyle(final CellReference cellReference) {
                final String[] coulmnNames = { SPUILabelDefinitions.VAR_STATUS, SPUILabelDefinitions.ACTION };
                if (Arrays.asList(coulmnNames).contains(cellReference.getPropertyId())) {
                    return "centeralign";
                }
                return null;
            }
        });
    }

    private void onClickOfRolloutName(final RendererClickEvent event) {
        rolloutUIState.setRolloutId((long) event.getItemId());
        final String rolloutName = (String) getContainerDataSource().getItem(event.getItemId())
                .getItemProperty(SPUILabelDefinitions.VAR_NAME).getValue();
        rolloutUIState.setRolloutName(rolloutName);
        final String ds = (String) getContainerDataSource().getItem(event.getItemId())
                .getItemProperty(SPUILabelDefinitions.VAR_DIST_NAME_VERSION).getValue();
        rolloutUIState.setRolloutDistributionSet(ds);
        eventBus.publish(this, RolloutEvent.SHOW_ROLLOUT_GROUPS);
    }

    private void onClickOfActionBtn(final RendererClickEvent event) {
        final ContextMenu contextMenu = createContextMenu((Long) event.getItemId());
        contextMenu.setAsContextMenuOf((AbstractClientConnector) event.getComponent());
        contextMenu.open(event.getClientX(), event.getClientY());
    }

    private ContextMenu createContextMenu(final Long rolloutId) {
        final ContextMenu context = new ContextMenu();
        context.addItemClickListener(event -> menuItemClicked(event));
        final Item row = getContainerDataSource().getItem(rolloutId);
        final RolloutStatus rolloutStatus = (RolloutStatus) row.getItemProperty(SPUILabelDefinitions.VAR_STATUS)
                .getValue();

        switch (rolloutStatus) {
        case READY:
            final ContextMenuItem startItem = context.addItem(START_OPTION);
            startItem.setData(new ContextMenuData(rolloutId, ACTION.START));
            break;
        case RUNNING:
            final ContextMenuItem pauseItem = context.addItem(PAUSE_OPTION);
            pauseItem.setData(new ContextMenuData(rolloutId, ACTION.PAUSE));
            break;
        case PAUSED:
            final ContextMenuItem resumeItem = context.addItem(RESUME_OPTION);
            resumeItem.setData(new ContextMenuData(rolloutId, ACTION.RESUME));
            break;
        case STARTING:
        case CREATING:
        case ERROR_CREATING:
        case ERROR_STARTING:
            // do not provide any action on these statuses
            return context;
        default:
            break;
        }
        getUpdateMenuItem(context, rolloutId);
        return context;
    }

    private void getUpdateMenuItem(final ContextMenu context, final Long rolloutId) {
        // Add 'Update' option only if user has update permission
        if (!permissionChecker.hasRolloutUpdatePermission()) {
            return;
        }
        final ContextMenuItem cancelItem = context.addItem(UPDATE_OPTION);
        cancelItem.setData(new ContextMenuData(rolloutId, ACTION.UPDATE));
    }

<<<<<<< HEAD
=======
    private String convertRolloutStatusToString(final RolloutStatus value) {
        final StatusFontIcon statusFontIcon = statusIconMap.get(value);
        if (statusFontIcon == null) {
            return null;
        }
        final String codePoint = statusFontIcon.getFontIcon() != null
                ? Integer.toString(statusFontIcon.getFontIcon().getCodepoint()) : null;
        return HawkbitCommonUtil.getStatusLabelDetailsInString(codePoint, statusFontIcon.getStyle(),
                SPUIComponetIdProvider.ROLLOUT_STATUS_LABEL_ID);
    }

>>>>>>> dd7006b6
    private void menuItemClicked(final ContextMenuItemClickEvent event) {
        final ContextMenuItem item = (ContextMenuItem) event.getSource();
        final ContextMenuData contextMenuData = (ContextMenuData) item.getData();
        final Item row = getContainerDataSource().getItem(contextMenuData.getRolloutId());
        final String rolloutName = (String) row.getItemProperty(SPUILabelDefinitions.VAR_NAME).getValue();
        switch (contextMenuData.getAction()) {
        case PAUSE:
            rolloutManagement.pauseRollout(rolloutManagement.findRolloutById(contextMenuData.getRolloutId()));
            uiNotification.displaySuccess(i18n.get("message.rollout.paused", rolloutName));
            break;
        case RESUME:
            rolloutManagement.resumeRollout(rolloutManagement.findRolloutById(contextMenuData.getRolloutId()));
            uiNotification.displaySuccess(i18n.get("message.rollout.resumed", rolloutName));
            break;
        case START:
            rolloutManagement.startRolloutAsync(rolloutManagement.findRolloutByName(rolloutName));
            uiNotification.displaySuccess(i18n.get("message.rollout.started", rolloutName));
            break;
        case UPDATE:
            onUpdate(contextMenuData);
            break;
        default:
            break;
        }
    }

    private void onUpdate(final ContextMenuData contextMenuData) {
        addUpdateRolloutWindow.populateData(contextMenuData.getRolloutId());
        final Window addTargetWindow = addUpdateRolloutWindow.getWindow();
        addTargetWindow.setCaption(i18n.get("caption.update.rollout"));
        UI.getCurrent().addWindow(addTargetWindow);
        addTargetWindow.setVisible(Boolean.TRUE);
    }

    private void refreshGrid() {
        ((LazyQueryContainer) getContainerDataSource()).refresh();
    }

    public final class FontIconGenerator extends PropertyValueGenerator<String> {

        private static final long serialVersionUID = 2544026030795375748L;
        private final FontAwesome fontIcon;

        public FontIconGenerator(final FontAwesome icon) {
            this.fontIcon = icon;
        }

        @Override
        public String getValue(final Item item, final Object itemId, final Object propertyId) {
            return fontIcon.getHtml();
        }

        @Override
        public Class<String> getType() {
            return String.class;
        }
    }

    private String getDescription(final CellReference cell) {
        if (SPUILabelDefinitions.VAR_STATUS.equals(cell.getPropertyId())) {
            return cell.getProperty().getValue().toString().toLowerCase();
        } else if (SPUILabelDefinitions.ACTION.equals(cell.getPropertyId())) {
            return SPUILabelDefinitions.ACTION.toLowerCase();
        } else if (SPUILabelDefinitions.VAR_NAME.equals(cell.getPropertyId())) {
            return cell.getProperty().getValue().toString();
        } else if (SPUILabelDefinitions.VAR_TOTAL_TARGETS_COUNT_STATUS.equals(cell.getPropertyId())) {
            return DistributionBarHelper
                    .getTooltip(((TotalTargetCountStatus) cell.getValue()).getStatusTotalCountMap());
        }
        return null;
    }

    enum ACTION {
        PAUSE, RESUME, START, UPDATE
    }

    /**
     * Represents data of context menu item.
     *
     */
    public static class ContextMenuData {

        private Long rolloutId;

        private ACTION action;

        /**
         * Set rollout if and action.
         * 
         * @param rolloutId
         *            id of rollout
         * @param action
         *            user action {@link ACTION}
         */
        public ContextMenuData(final Long rolloutId, final ACTION action) {
            this.action = action;
            this.rolloutId = rolloutId;
        }

        /**
         * @return the rolloutId
         */
        public Long getRolloutId() {
            return rolloutId;
        }

        /**
         * @param rolloutId
         *            the rolloutId to set
         */
        public void setRolloutId(final Long rolloutId) {
            this.rolloutId = rolloutId;
        }

        /**
         * @return the action
         */
        public ACTION getAction() {
            return action;
        }

        /**
         * @param action
         *            the action to set
         */
        public void setAction(final ACTION action) {
            this.action = action;
        }
    }

    /**
     * 
     * Converter to convert {@link RolloutStatus} to string.
     *
     */
    class RolloutStatusConverter implements Converter<String, RolloutStatus> {

        private static final long serialVersionUID = -1217685750825632678L;

        @Override
        public RolloutStatus convertToModel(final String value, final Class<? extends RolloutStatus> targetType,
                final Locale locale) {
            return null;
        }

        @Override
        public String convertToPresentation(final RolloutStatus value, final Class<? extends String> targetType,
                final Locale locale) {
            return convertRolloutStatusToString(value);
        }

        @Override
        public Class<RolloutStatus> getModelType() {
            return RolloutStatus.class;
        }

        @Override
        public Class<String> getPresentationType() {
            return String.class;
        }

        private String convertRolloutStatusToString(final RolloutStatus value) {
            final StatusFontIcon statusFontIcon = statusIconMap.get(value);
            final String codePoint = HawkbitCommonUtil.getCodePoint(statusFontIcon);
            return HawkbitCommonUtil.getStatusLabelDetailsInString(codePoint, statusFontIcon.getStyle(),
                    SPUIComponetIdProvider.ROLLOUT_STATUS_LABEL_ID);
        }
    }

    /**
     * Converter to convert {@link TotalTargetCountStatus} to formatted string
     * with status and count details.
     *
     */
    class TotalTargetCountStatusConverter implements Converter<String, TotalTargetCountStatus> {

        private static final long serialVersionUID = -5794528427855153924L;

        @Override
<<<<<<< HEAD
        public TotalTargetCountStatus convertToModel(final String value,
                final Class<? extends TotalTargetCountStatus> targetType, final Locale locale)
                throws com.vaadin.data.util.converter.Converter.ConversionException {
=======
        public TotalTargetCountStatus convertToModel(final String value, final Class<? extends TotalTargetCountStatus> targetType,
                final Locale locale) throws com.vaadin.data.util.converter.Converter.ConversionException {
>>>>>>> dd7006b6
            return null;
        }

        @Override
<<<<<<< HEAD
        public String convertToPresentation(final TotalTargetCountStatus value,
                final Class<? extends String> targetType, final Locale locale)
                throws com.vaadin.data.util.converter.Converter.ConversionException {
=======
        public String convertToPresentation(final TotalTargetCountStatus value, final Class<? extends String> targetType,
                final Locale locale) throws com.vaadin.data.util.converter.Converter.ConversionException {
>>>>>>> dd7006b6
            return DistributionBarHelper.getDistributionBarAsHTMLString(value.getStatusTotalCountMap());
        }

        @Override
        public Class<TotalTargetCountStatus> getModelType() {
            return TotalTargetCountStatus.class;
        }

        @Override
        public Class<String> getPresentationType() {
            return String.class;
        }
    }

}<|MERGE_RESOLUTION|>--- conflicted
+++ resolved
@@ -365,20 +365,6 @@
         cancelItem.setData(new ContextMenuData(rolloutId, ACTION.UPDATE));
     }
 
-<<<<<<< HEAD
-=======
-    private String convertRolloutStatusToString(final RolloutStatus value) {
-        final StatusFontIcon statusFontIcon = statusIconMap.get(value);
-        if (statusFontIcon == null) {
-            return null;
-        }
-        final String codePoint = statusFontIcon.getFontIcon() != null
-                ? Integer.toString(statusFontIcon.getFontIcon().getCodepoint()) : null;
-        return HawkbitCommonUtil.getStatusLabelDetailsInString(codePoint, statusFontIcon.getStyle(),
-                SPUIComponetIdProvider.ROLLOUT_STATUS_LABEL_ID);
-    }
-
->>>>>>> dd7006b6
     private void menuItemClicked(final ContextMenuItemClickEvent event) {
         final ContextMenuItem item = (ContextMenuItem) event.getSource();
         final ContextMenuData contextMenuData = (ContextMenuData) item.getData();
@@ -558,26 +544,16 @@
         private static final long serialVersionUID = -5794528427855153924L;
 
         @Override
-<<<<<<< HEAD
         public TotalTargetCountStatus convertToModel(final String value,
                 final Class<? extends TotalTargetCountStatus> targetType, final Locale locale)
                 throws com.vaadin.data.util.converter.Converter.ConversionException {
-=======
-        public TotalTargetCountStatus convertToModel(final String value, final Class<? extends TotalTargetCountStatus> targetType,
-                final Locale locale) throws com.vaadin.data.util.converter.Converter.ConversionException {
->>>>>>> dd7006b6
             return null;
         }
 
         @Override
-<<<<<<< HEAD
         public String convertToPresentation(final TotalTargetCountStatus value,
                 final Class<? extends String> targetType, final Locale locale)
                 throws com.vaadin.data.util.converter.Converter.ConversionException {
-=======
-        public String convertToPresentation(final TotalTargetCountStatus value, final Class<? extends String> targetType,
-                final Locale locale) throws com.vaadin.data.util.converter.Converter.ConversionException {
->>>>>>> dd7006b6
             return DistributionBarHelper.getDistributionBarAsHTMLString(value.getStatusTotalCountMap());
         }
 
