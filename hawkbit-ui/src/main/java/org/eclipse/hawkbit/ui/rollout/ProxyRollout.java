/**
 * Copyright (c) 2015 Bosch Software Innovations GmbH and others.
 *
 * All rights reserved. This program and the accompanying materials
 * are made available under the terms of the Eclipse Public License v1.0
 * which accompanies this distribution, and is available at
 * http://www.eclipse.org/legal/epl-v10.html
 */
package org.eclipse.hawkbit.ui.rollout;

import java.util.HashMap;
import java.util.Map;

import org.eclipse.hawkbit.repository.model.Rollout;

import com.vaadin.server.FontAwesome;

/**
 * Proxy rollout with suctome properties.
 *
 */
public class ProxyRollout extends Rollout {

    private static final long serialVersionUID = 4539849939617681918L;

    private String distributionSetNameVersion;

    private String createdDate;

    private String modifiedDate;

    private Long numberOfGroups;

    private Boolean isActionRecieved = Boolean.FALSE;

    private String totalTargetsCount;
    
    //TODO remove this
    private DistributionBarDetails distributionBarDetails ;
    
    //TODO remove this
    private Map<String,Long> statusTotalCountMap = new HashMap<>();
    

    /**
     * @return the distributionSetNameVersion
     */
    public String getDistributionSetNameVersion() {
        return distributionSetNameVersion;
    }

    /**
     * @param distributionSetNameVersion
     *            the distributionSetNameVersion to set
     */
    public void setDistributionSetNameVersion(final String distributionSetNameVersion) {
        this.distributionSetNameVersion = distributionSetNameVersion;
    }

    /**
     * @return the numberOfGroups
     */
    public Long getNumberOfGroups() {
        return numberOfGroups;
    }

    /**
     * @param numberOfGroups
     *            the numberOfGroups to set
     */
    public void setNumberOfGroups(final Long numberOfGroups) {
        this.numberOfGroups = numberOfGroups;
    }

    /**
     * @return the createdDate
     */
    public String getCreatedDate() {
        return createdDate;
    }

    /**
     * @param createdDate
     *            the createdDate to set
     */
    public void setCreatedDate(final String createdDate) {
        this.createdDate = createdDate;
    }

    /**
     * @return the modifiedDate
     */
    public String getModifiedDate() {
        return modifiedDate;
    }

    /**
     * @param modifiedDate
     *            the modifiedDate to set
     */
    public void setModifiedDate(final String modifiedDate) {
        this.modifiedDate = modifiedDate;
    }

    /**
<<<<<<< HEAD
     * @return the runningTargetsCount
     */
    public Long getRunningTargetsCount() {
        return runningTargetsCount;
    }

    /**
     * @param runningTargetsCount
     *            the runningTargetsCount to set
     */
    public void setRunningTargetsCount(final Long runningTargetsCount) {
        this.runningTargetsCount = runningTargetsCount;
    }

    /**
     * @return the scheduledTargetsCount
     */
    public Long getScheduledTargetsCount() {
        return scheduledTargetsCount;
    }

    /**
     * @param scheduledTargetsCount
     *            the scheduledTargetsCount to set
     */
    public void setScheduledTargetsCount(final Long scheduledTargetsCount) {
        this.scheduledTargetsCount = scheduledTargetsCount;
    }

    /**
     * @return the cancelledTargetsCount
     */
    public Long getCancelledTargetsCount() {
        return cancelledTargetsCount;
    }

    /**
     * @param cancelledTargetsCount
     *            the cancelledTargetsCount to set
     */
    public void setCancelledTargetsCount(final Long cancelledTargetsCount) {
        this.cancelledTargetsCount = cancelledTargetsCount;
    }

    /**
     * @return the errorTargetsCount
     */
    public Long getErrorTargetsCount() {
        return errorTargetsCount;
    }

    /**
     * @param errorTargetsCount
     *            the errorTargetsCount to set
     */
    public void setErrorTargetsCount(final Long errorTargetsCount) {
        this.errorTargetsCount = errorTargetsCount;
    }

    /**
     * @return the finishedTargetsCount
     */
    public Long getFinishedTargetsCount() {
        return finishedTargetsCount;
    }

    /**
     * @param finishedTargetsCount
     *            the finishedTargetsCount to set
     */
    public void setFinishedTargetsCount(final Long finishedTargetsCount) {
        this.finishedTargetsCount = finishedTargetsCount;
=======
     * @return the createdBy
     */
    public String getCreatedBy() {
        return createdBy;
    }

    /**
     * @param createdBy
     *            the createdBy to set
     */
    public void setCreatedBy(final String createdBy) {
        this.createdBy = createdBy;
    }

    /**
     * @return the lastModifiedBy
     */
    public String getLastModifiedBy() {
        return lastModifiedBy;
    }

    /**
     * @param lastModifiedBy
     *            the lastModifiedBy to set
     */
    public void setLastModifiedBy(final String lastModifiedBy) {
        this.lastModifiedBy = lastModifiedBy;
>>>>>>> f8914e97
    }

    /**
     * @return the isActionRecieved
     */
    public Boolean getIsActionRecieved() {
        return isActionRecieved;
    }

    /**
     * @param isActionRecieved
     *            the isActionRecieved to set
     */
    public void setIsActionRecieved(final Boolean isActionRecieved) {
        this.isActionRecieved = isActionRecieved;
    }

    /**
     * @return the totalTargetsCount
     */
    public String getTotalTargetsCount() {
        return totalTargetsCount;
    }

    /**
     * @param totalTargetsCount
     *            the totalTargetsCount to set
     */
    public void setTotalTargetsCount(final String totalTargetsCount) {
        this.totalTargetsCount = totalTargetsCount;
    }
    
    public Map<String, Long> getStatusTotalCountMap() {
		return statusTotalCountMap;
	}
    
    public void setStatusTotalCountMap(Map<String, Long> statusTotalCountMap) {
		this.statusTotalCountMap = statusTotalCountMap;
	}
    
    public DistributionBarDetails getDistributionBarDetails() {
		return distributionBarDetails;
	}
    
    public void setDistributionBarDetails(DistributionBarDetails distributionBarDetails) {
		this.distributionBarDetails = distributionBarDetails;
	}

    public String getAction() { 
        return FontAwesome.CIRCLE_O.getHtml();
    }
    
    
    
}<|MERGE_RESOLUTION|>--- conflicted
+++ resolved
@@ -103,111 +103,6 @@
     }
 
     /**
-<<<<<<< HEAD
-     * @return the runningTargetsCount
-     */
-    public Long getRunningTargetsCount() {
-        return runningTargetsCount;
-    }
-
-    /**
-     * @param runningTargetsCount
-     *            the runningTargetsCount to set
-     */
-    public void setRunningTargetsCount(final Long runningTargetsCount) {
-        this.runningTargetsCount = runningTargetsCount;
-    }
-
-    /**
-     * @return the scheduledTargetsCount
-     */
-    public Long getScheduledTargetsCount() {
-        return scheduledTargetsCount;
-    }
-
-    /**
-     * @param scheduledTargetsCount
-     *            the scheduledTargetsCount to set
-     */
-    public void setScheduledTargetsCount(final Long scheduledTargetsCount) {
-        this.scheduledTargetsCount = scheduledTargetsCount;
-    }
-
-    /**
-     * @return the cancelledTargetsCount
-     */
-    public Long getCancelledTargetsCount() {
-        return cancelledTargetsCount;
-    }
-
-    /**
-     * @param cancelledTargetsCount
-     *            the cancelledTargetsCount to set
-     */
-    public void setCancelledTargetsCount(final Long cancelledTargetsCount) {
-        this.cancelledTargetsCount = cancelledTargetsCount;
-    }
-
-    /**
-     * @return the errorTargetsCount
-     */
-    public Long getErrorTargetsCount() {
-        return errorTargetsCount;
-    }
-
-    /**
-     * @param errorTargetsCount
-     *            the errorTargetsCount to set
-     */
-    public void setErrorTargetsCount(final Long errorTargetsCount) {
-        this.errorTargetsCount = errorTargetsCount;
-    }
-
-    /**
-     * @return the finishedTargetsCount
-     */
-    public Long getFinishedTargetsCount() {
-        return finishedTargetsCount;
-    }
-
-    /**
-     * @param finishedTargetsCount
-     *            the finishedTargetsCount to set
-     */
-    public void setFinishedTargetsCount(final Long finishedTargetsCount) {
-        this.finishedTargetsCount = finishedTargetsCount;
-=======
-     * @return the createdBy
-     */
-    public String getCreatedBy() {
-        return createdBy;
-    }
-
-    /**
-     * @param createdBy
-     *            the createdBy to set
-     */
-    public void setCreatedBy(final String createdBy) {
-        this.createdBy = createdBy;
-    }
-
-    /**
-     * @return the lastModifiedBy
-     */
-    public String getLastModifiedBy() {
-        return lastModifiedBy;
-    }
-
-    /**
-     * @param lastModifiedBy
-     *            the lastModifiedBy to set
-     */
-    public void setLastModifiedBy(final String lastModifiedBy) {
-        this.lastModifiedBy = lastModifiedBy;
->>>>>>> f8914e97
-    }
-
-    /**
      * @return the isActionRecieved
      */
     public Boolean getIsActionRecieved() {
