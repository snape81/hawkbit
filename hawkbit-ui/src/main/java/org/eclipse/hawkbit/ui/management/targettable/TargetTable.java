--- conflicted
+++ resolved
@@ -19,11 +19,6 @@
 import java.util.stream.Collectors;
 
 import org.eclipse.hawkbit.eventbus.event.TargetDeletedEvent;
-<<<<<<< HEAD
-import org.eclipse.hawkbit.eventbus.event.TargetInfoUpdateEvent;
-=======
-import org.eclipse.hawkbit.repository.OffsetBasedPageRequest;
->>>>>>> 487cb73c
 import org.eclipse.hawkbit.repository.SpPermissionChecker;
 import org.eclipse.hawkbit.repository.TargetManagement;
 import org.eclipse.hawkbit.repository.eventbus.event.TargetCreatedEvent;
@@ -335,7 +330,7 @@
         if (!isMaximized()) {
             columnList.add(new TableColumn(SPUIDefinitions.TARGET_STATUS_POLL_TIME, "", 0.0F));
             columnList.add(new TableColumn(SPUIDefinitions.TARGET_STATUS_PIN_TOGGLE_ICON, "", 0.0F));
-        }        
+        }
         return columnList;
 
     }
@@ -935,6 +930,7 @@
      * Select all rows in the table.
      */
     public void selectAll() {
+
         // final PageRequest pageRequest = new OffsetBasedPageRequest(0, size(),
         // new Sort(SPUIDefinitions.TARGET_TABLE_CREATE_AT_SORT_ORDER,
         // "createdAt"));
