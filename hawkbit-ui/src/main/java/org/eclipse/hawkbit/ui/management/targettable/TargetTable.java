/**
 * Copyright (c) 2015 Bosch Software Innovations GmbH and others.
 *
 * All rights reserved. This program and the accompanying materials
 * are made available under the terms of the Eclipse Public License v1.0
 * which accompanies this distribution, and is available at
 * http://www.eclipse.org/legal/epl-v10.html
 */
package org.eclipse.hawkbit.ui.management.targettable;

import static org.eclipse.hawkbit.ui.management.event.TargetFilterEvent.FILTER_BY_DISTRIBUTION;
import static org.eclipse.hawkbit.ui.management.event.TargetFilterEvent.FILTER_BY_TAG;
import static org.eclipse.hawkbit.ui.management.event.TargetFilterEvent.FILTER_BY_TARGET_FILTER_QUERY;
import static org.eclipse.hawkbit.ui.management.event.TargetFilterEvent.FILTER_BY_TEXT;
import static org.eclipse.hawkbit.ui.management.event.TargetFilterEvent.REMOVE_FILTER_BY_DISTRIBUTION;
import static org.eclipse.hawkbit.ui.management.event.TargetFilterEvent.REMOVE_FILTER_BY_TAG;
import static org.eclipse.hawkbit.ui.management.event.TargetFilterEvent.REMOVE_FILTER_BY_TARGET_FILTER_QUERY;
import static org.eclipse.hawkbit.ui.management.event.TargetFilterEvent.REMOVE_FILTER_BY_TEXT;

import java.util.ArrayList;
import java.util.Collection;
import java.util.HashMap;
import java.util.HashSet;
import java.util.List;
import java.util.Map;
import java.util.Set;
import java.util.stream.Collectors;

import org.eclipse.hawkbit.repository.SpPermissionChecker;
import org.eclipse.hawkbit.repository.TargetManagement;
import org.eclipse.hawkbit.repository.eventbus.event.TargetCreatedEvent;
import org.eclipse.hawkbit.repository.eventbus.event.TargetDeletedEvent;
import org.eclipse.hawkbit.repository.eventbus.event.TargetInfoUpdateEvent;
import org.eclipse.hawkbit.repository.eventbus.event.TargetUpdatedEvent;
import org.eclipse.hawkbit.repository.model.Target;
import org.eclipse.hawkbit.repository.model.TargetIdName;
import org.eclipse.hawkbit.repository.model.TargetInfo;
import org.eclipse.hawkbit.repository.model.TargetTagAssignmentResult;
import org.eclipse.hawkbit.repository.model.TargetUpdateStatus;
import org.eclipse.hawkbit.ui.common.DistributionSetIdName;
import org.eclipse.hawkbit.ui.common.ManagmentEntityState;
import org.eclipse.hawkbit.ui.common.UserDetailsFormatter;
import org.eclipse.hawkbit.ui.common.table.AbstractTable;
import org.eclipse.hawkbit.ui.common.table.BaseEntityEventType;
import org.eclipse.hawkbit.ui.filter.FilterExpression;
import org.eclipse.hawkbit.ui.filter.Filters;
import org.eclipse.hawkbit.ui.filter.target.CustomTargetFilter;
import org.eclipse.hawkbit.ui.filter.target.TargetSearchTextFilter;
import org.eclipse.hawkbit.ui.filter.target.TargetStatusFilter;
import org.eclipse.hawkbit.ui.filter.target.TargetTagFilter;
import org.eclipse.hawkbit.ui.management.event.DragEvent;
import org.eclipse.hawkbit.ui.management.event.ManagementUIEvent;
import org.eclipse.hawkbit.ui.management.event.ManagementViewAcceptCriteria;
import org.eclipse.hawkbit.ui.management.event.PinUnpinEvent;
import org.eclipse.hawkbit.ui.management.event.SaveActionWindowEvent;
import org.eclipse.hawkbit.ui.management.event.TargetAddUpdateWindowEvent;
import org.eclipse.hawkbit.ui.management.event.TargetFilterEvent;
import org.eclipse.hawkbit.ui.management.event.TargetTableEvent;
import org.eclipse.hawkbit.ui.management.event.TargetTableEvent.TargetComponentEvent;
import org.eclipse.hawkbit.ui.management.state.ManagementUIState;
import org.eclipse.hawkbit.ui.management.state.TargetTableFilters;
import org.eclipse.hawkbit.ui.utils.AssignInstalledDSTooltipGenerator;
import org.eclipse.hawkbit.ui.utils.HawkbitCommonUtil;
import org.eclipse.hawkbit.ui.utils.SPDateTimeUtil;
import org.eclipse.hawkbit.ui.utils.SPUIComponentIdProvider;
import org.eclipse.hawkbit.ui.utils.SPUIDefinitions;
import org.eclipse.hawkbit.ui.utils.SPUILabelDefinitions;
import org.eclipse.hawkbit.ui.utils.SPUIStyleDefinitions;
import org.eclipse.hawkbit.ui.utils.TableColumn;
import org.eclipse.hawkbit.ui.utils.UINotification;
import org.slf4j.Logger;
import org.slf4j.LoggerFactory;
import org.springframework.beans.factory.annotation.Autowired;
import org.vaadin.addons.lazyquerycontainer.BeanQueryFactory;
import org.vaadin.addons.lazyquerycontainer.LazyQueryContainer;
import org.vaadin.addons.lazyquerycontainer.LazyQueryDefinition;
import org.vaadin.spring.events.EventScope;
import org.vaadin.spring.events.annotation.EventBusListenerMethod;

import com.google.common.base.Strings;
import com.vaadin.data.Container;
import com.vaadin.data.Item;
import com.vaadin.event.dd.DragAndDropEvent;
import com.vaadin.event.dd.DropHandler;
import com.vaadin.event.dd.acceptcriteria.AcceptCriterion;
import com.vaadin.server.FontAwesome;
import com.vaadin.shared.ui.label.ContentMode;
import com.vaadin.spring.annotation.SpringComponent;
import com.vaadin.spring.annotation.ViewScope;
import com.vaadin.ui.Button;
import com.vaadin.ui.Button.ClickEvent;
import com.vaadin.ui.Component;
import com.vaadin.ui.DragAndDropWrapper;
import com.vaadin.ui.Label;
import com.vaadin.ui.Table;
import com.vaadin.ui.UI;
import com.vaadin.ui.themes.ValoTheme;

/**
 * Concrete implementation of Target table.
 */
@SpringComponent
@ViewScope
public class TargetTable extends AbstractTable<Target, TargetIdName> {

    private static final Logger LOG = LoggerFactory.getLogger(TargetTable.class);
    private static final String TARGET_PINNED = "targetPinned";

    private static final long serialVersionUID = -2300392868806614568L;

    private static final int PROPERTY_DEPT = 3;
    private static final String ACTION_NOT_ALLOWED_MSG = "message.action.not.allowed";

    @Autowired
    private transient TargetManagement targetManagement;

    @Autowired
    private ManagementUIState managementUIState;

    @Autowired
    private SpPermissionChecker permChecker;

    @Autowired
    private UINotification notification;

    @Autowired
    private ManagementViewAcceptCriteria managementViewAcceptCriteria;

    private Button targetPinnedBtn;

    private Boolean isTargetPinned = Boolean.FALSE;

    @Override
    protected void init() {
        super.init();
        setItemDescriptionGenerator(new AssignInstalledDSTooltipGenerator());
    }

    /**
     * EventListener method which is called when a list of events is published.
     * Event types should not be mixed up.
     *
     * @param events
     *            list of events
     */
    @EventBusListenerMethod(scope = EventScope.SESSION)
    public void onEvents(final List<?> events) {
        final Object firstEvent = events.get(0);
        if (TargetCreatedEvent.class.isInstance(firstEvent)) {
            refreshTargets();
        } else if (TargetInfoUpdateEvent.class.isInstance(firstEvent)) {
            onTargetInfoUpdateEvents((List<TargetInfoUpdateEvent>) events);
        } else if (TargetDeletedEvent.class.isInstance(firstEvent)) {
            onTargetDeletedEvent((List<TargetDeletedEvent>) events);
        } else if(TargetUpdatedEvent.class.isInstance(firstEvent)){
            onTargetUpdateEvents((List<TargetUpdatedEvent>) events);
        }
    }

    @EventBusListenerMethod(scope = EventScope.SESSION)
    void onEvent(final DragEvent dragEvent) {
        if (dragEvent == DragEvent.TARGET_TAG_DRAG || dragEvent == DragEvent.DISTRIBUTION_DRAG) {
            UI.getCurrent().access(() -> addStyleName(SPUIStyleDefinitions.SHOW_DROP_HINT_TABLE));
        } else {
            UI.getCurrent().access(() -> removeStyleName(SPUIStyleDefinitions.SHOW_DROP_HINT_TABLE));
        }
    }

    @EventBusListenerMethod(scope = EventScope.SESSION)
    void onEvent(final PinUnpinEvent pinUnpinEvent) {
        UI.getCurrent().access(() -> {
            if (pinUnpinEvent == PinUnpinEvent.PIN_DISTRIBUTION) {
                refreshFilter();
                styleTargetTableOnPinning();
            } else if (pinUnpinEvent == PinUnpinEvent.UNPIN_DISTRIBUTION) {
                refreshFilter();
                restoreTargetTableStyle();
            }
        });
    }

    @EventBusListenerMethod(scope = EventScope.SESSION)
    void addOrEditEvent(final TargetAddUpdateWindowEvent targetUIEvent) {
        if (BaseEntityEventType.UPDATED_ENTITY != targetUIEvent.getEventType()) {
            return;
        }
        UI.getCurrent().access(() -> updateTarget(targetUIEvent.getEntity()));
    }

    @EventBusListenerMethod(scope = EventScope.SESSION)
    void onEvent(final TargetFilterEvent filterEvent) {
        UI.getCurrent().access(() -> {
            if (checkFilterEvent(filterEvent)) {
                refreshFilter();
                eventBus.publish(this, ManagementUIEvent.TARGET_TABLE_FILTER);
            }
        });
    }

    @EventBusListenerMethod(scope = EventScope.SESSION)
    void onEvent(final ManagementUIEvent managementUIEvent) {
        UI.getCurrent().access(() -> {
            if (managementUIEvent == ManagementUIEvent.UNASSIGN_TARGET_TAG
                    || managementUIEvent == ManagementUIEvent.ASSIGN_TARGET_TAG) {
                refreshFilter();
            }
        });
    }

    @EventBusListenerMethod(scope = EventScope.SESSION)
    void onEvent(final SaveActionWindowEvent event) {
        if (event == SaveActionWindowEvent.SAVED_ASSIGNMENTS) {
            refreshTablecontainer();
        }
    }

    private void refreshTablecontainer() {
        final LazyQueryContainer tableContainer = (LazyQueryContainer) getContainerDataSource();
        tableContainer.refresh();
        selectRow();
    }

    @EventBusListenerMethod(scope = EventScope.SESSION)
    void onEvent(final TargetTableEvent event) {
        onBaseEntityEvent(event);
    }

    @Override
    protected String getTableId() {
        return SPUIComponentIdProvider.TARGET_TABLE_ID;
    }

    @Override
    protected Container createContainer() {
        // ADD all the filters to the query config
        final Map<String, Object> queryConfig = prepareQueryConfigFilters();

        // Create TargetBeanQuery factory with the query config.
        final BeanQueryFactory<TargetBeanQuery> targetQF = new BeanQueryFactory<>(TargetBeanQuery.class);
        targetQF.setQueryConfiguration(queryConfig);

        // create lazy query container with lazy defination and query
        final LazyQueryContainer targetTableContainer = new LazyQueryContainer(
                new LazyQueryDefinition(true, SPUIDefinitions.PAGE_SIZE, SPUILabelDefinitions.VAR_CONT_ID_NAME),
                targetQF);
        targetTableContainer.getQueryView().getQueryDefinition().setMaxNestedPropertyDepth(PROPERTY_DEPT);

        return targetTableContainer;
    }

    @Override
    protected void addContainerProperties(final Container container) {
        HawkbitCommonUtil.addTargetTableContainerProperties(container);
    }

    @Override
    protected void addCustomGeneratedColumns() {
        addGeneratedColumn(SPUIDefinitions.TARGET_STATUS_PIN_TOGGLE_ICON,
                (source, itemId, columnId) -> getTagetPinButton(itemId));
        addGeneratedColumn(SPUIDefinitions.TARGET_STATUS_POLL_TIME,
                (source, itemId, columnId) -> getTagetPollTime(itemId));
    }

    @Override
    protected boolean isFirstRowSelectedOnLoad() {
        return !managementUIState.getSelectedTargetIdName().isPresent()
                || managementUIState.getSelectedTargetIdName().get().isEmpty();
    }

    @Override
    protected Object getItemIdToSelect() {
        return managementUIState.getSelectedTargetIdName().orElse(null);
    }

    @Override
    protected void publishEntityAfterValueChange(final Target selectedLastEntity) {
        eventBus.publish(this, new TargetTableEvent(BaseEntityEventType.SELECTED_ENTITY, selectedLastEntity));
    }

    @Override
    protected Target findEntityByTableValue(final TargetIdName lastSelectedId) {
        return targetManagement.findTargetByControllerIDWithDetails(lastSelectedId.getControllerId());
    }

    @Override
    protected void setManagementEntitiyStateValues(final Set<TargetIdName> values, final TargetIdName lastId) {
        managementUIState.setSelectedTargetIdName(values);
        managementUIState.setLastSelectedTargetIdName(lastId);
    }

    @Override
    protected ManagmentEntityState<TargetIdName> getManagmentEntityState() {
        return null;
    }

    @Override
    protected boolean isMaximized() {
        return managementUIState.isTargetTableMaximized();
    }

    @Override
    protected List<TableColumn> getTableVisibleColumns() {
        final List<TableColumn> columnList = super.getTableVisibleColumns();
        if (!isMaximized()) {
            columnList.add(new TableColumn(SPUIDefinitions.TARGET_STATUS_POLL_TIME, "", 0.0F));
            columnList.add(new TableColumn(SPUIDefinitions.TARGET_STATUS_PIN_TOGGLE_ICON, "", 0.0F));
        }
        return columnList;
    }

    @Override
    protected DropHandler getTableDropHandler() {
        return new DropHandler() {
            private static final long serialVersionUID = 1L;

            @Override
            public AcceptCriterion getAcceptCriterion() {
                return managementViewAcceptCriteria;
            }

            @Override
            public void drop(final DragAndDropEvent event) {
                if (doValidations(event)) {
                    doAssignments(event);
                }
            }
        };
    }

    private void onTargetDeletedEvent(final List<TargetDeletedEvent> events) {
        final LazyQueryContainer targetContainer = (LazyQueryContainer) getContainerDataSource();
        final List<Object> visibleItemIds = (List<Object>) getVisibleItemIds();
        boolean shouldRefreshTargets = false;
        for (final TargetDeletedEvent deletedEvent : events) {
            final TargetIdName targetIdName = new TargetIdName(deletedEvent.getTargetId(), null, null);
            if (visibleItemIds.contains(targetIdName)) {
                targetContainer.removeItem(targetIdName);
            } else {
                shouldRefreshTargets = true;
            }
        }

        if (shouldRefreshTargets) {
            refreshOnDelete();
        } else {
            targetContainer.commit();
        }
        reSelectItemsAfterDeletionEvent();
    }

    private void reSelectItemsAfterDeletionEvent() {
        Set<Object> values = new HashSet<>();
        if (isMultiSelect()) {
            values = new HashSet<>((Set<?>) getValue());
        } else {
            values.add(getValue());
        }
        unSelectAll();

        for (final Object value : values) {
            if (getVisibleItemIds().contains(value)) {
                select(value);
            }
        }
    }

    private void refreshOnDelete() {
        final LazyQueryContainer targetContainer = (LazyQueryContainer) getContainerDataSource();
        final int size = targetContainer.size();
        refreshTablecontainer();
        if (size != 0) {
            setData(SPUIDefinitions.DATA_AVAILABLE);
        }
        eventBus.publish(this, new TargetTableEvent(TargetComponentEvent.REFRESH_TARGETS));
    }

    private Map<String, Object> prepareQueryConfigFilters() {
        final Map<String, Object> queryConfig = new HashMap<>();
        managementUIState.getTargetTableFilters().getSearchText()
                .ifPresent(value -> queryConfig.put(SPUIDefinitions.FILTER_BY_TEXT, value));
        managementUIState.getTargetTableFilters().getDistributionSet()
                .ifPresent(value -> queryConfig.put(SPUIDefinitions.FILTER_BY_DISTRIBUTION, value.getId()));
        managementUIState.getTargetTableFilters().getPinnedDistId()
                .ifPresent(value -> queryConfig.put(SPUIDefinitions.ORDER_BY_DISTRIBUTION, value));
        managementUIState.getTargetTableFilters().getTargetFilterQuery()
                .ifPresent(value -> queryConfig.put(SPUIDefinitions.FILTER_BY_TARGET_FILTER_QUERY, value));
        queryConfig.put(SPUIDefinitions.FILTER_BY_NO_TAG, managementUIState.getTargetTableFilters().isNoTagSelected());

        if (isFilteredByTags()) {
            final List<String> list = new ArrayList<>();
            list.addAll(managementUIState.getTargetTableFilters().getClickedTargetTags());
            queryConfig.put(SPUIDefinitions.FILTER_BY_TAG, list.toArray(new String[list.size()]));
        }
        if (isFilteredByStatus()) {
            final List<TargetUpdateStatus> statusList = managementUIState.getTargetTableFilters()
                    .getClickedStatusTargetTags();
            queryConfig.put(SPUIDefinitions.FILTER_BY_STATUS, statusList);
        }
        return queryConfig;
    }

    private Label getTagetPollTime(final Object itemId) {
        final Label statusLabel = new Label();
        statusLabel.addStyleName(ValoTheme.LABEL_SMALL);
        statusLabel.setHeightUndefined();
        statusLabel.setContentMode(ContentMode.HTML);
        final String pollStatusToolTip = (String) getContainerDataSource().getItem(itemId)
                .getItemProperty(SPUILabelDefinitions.VAR_POLL_STATUS_TOOL_TIP).getValue();
        if (HawkbitCommonUtil.trimAndNullIfEmpty(pollStatusToolTip) != null) {
            statusLabel.setValue(FontAwesome.EXCLAMATION_CIRCLE.getHtml());
        } else {
            statusLabel.setValue(FontAwesome.CLOCK_O.getHtml());
        }
        statusLabel.setDescription(pollStatusToolTip);
        return statusLabel;
    }

    private Button getTagetPinButton(final Object itemId) {
        final Button pinBtn = new Button();
        final StringBuilder pinBtnStyle = new StringBuilder(ValoTheme.BUTTON_BORDERLESS_COLORED);
        pinBtnStyle.append(' ');
        pinBtnStyle.append(ValoTheme.BUTTON_SMALL);
        pinBtnStyle.append(' ');
        pinBtnStyle.append(ValoTheme.BUTTON_ICON_ONLY);
        pinBtn.setStyleName(pinBtnStyle.toString());
        pinBtn.setHeightUndefined();
        pinBtn.setData(itemId);
        pinBtn.setId(SPUIComponentIdProvider.TARGET_PIN_ICON + "." + itemId);
        pinBtn.addClickListener(this::addPinClickListener);
        if (isPinned(((TargetIdName) itemId).getControllerId())) {
            pinBtn.addStyleName(TARGET_PINNED);
            isTargetPinned = Boolean.TRUE;
            targetPinnedBtn = pinBtn;
            eventBus.publish(this, PinUnpinEvent.PIN_TARGET);
        }
        pinBtn.addStyleName(SPUIStyleDefinitions.TARGET_STATUS_PIN_TOGGLE);
        HawkbitCommonUtil.applyStatusLblStyle(this, pinBtn, itemId);
        return pinBtn;
    }

    private boolean isPinned(final String targetId) {
        return managementUIState.getDistributionTableFilters().getPinnedTargetId().isPresent()
                && targetId.equals(managementUIState.getDistributionTableFilters().getPinnedTargetId().get());
    }

    /**
     * Add listener to pin.
     *
     * @param pinBtn
     *            as event
     */
    private void addPinClickListener(final ClickEvent event) {
        eventBus.publish(this, DragEvent.HIDE_DROP_HINT);
        checkifAlreadyPinned(event.getButton());
        if (isTargetPinned) {
            pinTarget(event.getButton());
        } else {
            unPinTarget(event.getButton());
        }
    }

    /**
     * Check already pinned.
     *
     * @param eventBtn
     *            as button
     */
    private void checkifAlreadyPinned(final Button eventBtn) {
        final String newPinnedTargetItemId = ((TargetIdName) eventBtn.getData()).getControllerId();
        String targetId = null;
        if (managementUIState.getDistributionTableFilters().getPinnedTargetId().isPresent()) {
            targetId = managementUIState.getDistributionTableFilters().getPinnedTargetId().get();
        }
        if (targetId == null) {
            isTargetPinned = !isTargetPinned;
            managementUIState.getDistributionTableFilters().setPinnedTargetId(newPinnedTargetItemId);
        } else if (targetId.equals(newPinnedTargetItemId)) {
            isTargetPinned = Boolean.FALSE;
        } else {
            isTargetPinned = true;
            managementUIState.getDistributionTableFilters().setPinnedTargetId(newPinnedTargetItemId);
            if (null != targetPinnedBtn) {
                resetPinStyle(targetPinnedBtn);
            }
        }
        targetPinnedBtn = eventBtn;
    }

    private void pinTarget(final Button eventBtn) {
        /* if distribution set is pinned ,unpin target if pinned */
        managementUIState.getTargetTableFilters().setPinnedDistId(null);
        /* on unpin of target dist table should refresh Dist table restyle */
        eventBus.publish(this, PinUnpinEvent.PIN_TARGET);
        /* change target table styling */
        styleTargetTable();
        eventBtn.addStyleName(TARGET_PINNED);
        isTargetPinned = Boolean.FALSE;
    }

    private void unPinTarget(final Button eventBtn) {
        managementUIState.getDistributionTableFilters().setPinnedTargetId(null);
        eventBus.publish(this, PinUnpinEvent.UNPIN_TARGET);
        resetPinStyle(eventBtn);
    }

    private void resetPinStyle(final Button pinBtn) {
        pinBtn.removeStyleName(TARGET_PINNED);
        pinBtn.addStyleName(SPUIStyleDefinitions.TARGET_STATUS_PIN_TOGGLE);
        HawkbitCommonUtil.applyStatusLblStyle(this, pinBtn, pinBtn.getData());
    }

    /**
     * Set style of target table.
     */
    private void styleTargetTable() {
        setCellStyleGenerator((source, itemId, propertyId) -> null);
    }

    private void doAssignments(final DragAndDropEvent event) {
        if (event.getTransferable().getSourceComponent() instanceof Table) {
            dsToTargetAssignment(event);
        } else if (event.getTransferable().getSourceComponent() instanceof DragAndDropWrapper
                && isNoTagAssigned(event)) {
            tagAssignment(event);
        }
    }

    private Boolean isNoTagAssigned(final DragAndDropEvent event) {
        final String tagName = ((DragAndDropWrapper) (event.getTransferable().getSourceComponent())).getData()
                .toString();
        if (tagName.equals(SPUIDefinitions.TARGET_TAG_BUTTON)) {
            notification.displayValidationError(
                    i18n.get("message.tag.cannot.be.assigned", new Object[] { i18n.get("label.no.tag.assigned") }));
            return false;
        }
        return true;
    }

    private void tagAssignment(final DragAndDropEvent event) {
        final com.vaadin.event.dd.TargetDetails taregtDet = event.getTargetDetails();
        final Table targetTable = (Table) taregtDet.getTarget();
        final Set<TargetIdName> targetSelected = getTableValue(targetTable);
        final Set<String> targetList = new HashSet<>();
        final AbstractSelectTargetDetails dropData = (AbstractSelectTargetDetails) event.getTargetDetails();
        final Object targetItemId = dropData.getItemIdOver();
        if (!targetSelected.contains(targetItemId)) {
            targetList.add(((TargetIdName) targetItemId).getControllerId());
        } else {
            targetList.addAll(targetSelected.stream().map(t -> t.getControllerId()).collect(Collectors.toList()));
        }
        final String targTagName = HawkbitCommonUtil.removePrefix(event.getTransferable().getSourceComponent().getId(),
                SPUIDefinitions.TARGET_TAG_ID_PREFIXS);
        final TargetTagAssignmentResult result = targetManagement.toggleTagAssignment(targetList, targTagName);

        final List<String> tagsClickedList = managementUIState.getTargetTableFilters().getClickedTargetTags();
        notification.displaySuccess(HawkbitCommonUtil.createAssignmentMessage(targTagName, result, i18n));
        if (result.getUnassigned() >= 1 && !tagsClickedList.isEmpty()) {
            refreshFilter();
        }
    }

    /**
     * Check Validation on Drop.
     *
     * @param dragEvent
     *            as drop event
     * @return Boolean as flag
     */
    private Boolean doValidations(final DragAndDropEvent dragEvent) {
        final Component compsource = dragEvent.getTransferable().getSourceComponent();
        if (compsource instanceof Table) {
            return validateTable(compsource, (TableTransferable) dragEvent.getTransferable());
        } else if (compsource instanceof DragAndDropWrapper) {
            validateDragAndDropWrapper(compsource);
        } else {
            notification.displayValidationError(i18n.get(ACTION_NOT_ALLOWED_MSG));
            return false;
        }
        return true;
    }

    private Boolean validateTable(final Component compsource, final TableTransferable transferable) {
        final Table source = (Table) compsource;
        if (!(source.getId().equals(SPUIComponentIdProvider.DIST_TABLE_ID)
                || source.getId().startsWith(SPUIDefinitions.TARGET_TAG_ID_PREFIXS))) {
            notification.displayValidationError(i18n.get(ACTION_NOT_ALLOWED_MSG));
            return false;
        } else if (!permChecker.hasUpdateTargetPermission()) {
            notification.displayValidationError(i18n.get("message.permission.insufficient"));
            return false;
        } else if (getDraggedDistributionSet(transferable, source).size() > 1) {
            notification.displayValidationError(i18n.get("message.onlyone.distribution.assigned"));
            return false;
        }
        return true;
    }

    private static Set<DistributionSetIdName> getDraggedDistributionSet(final TableTransferable transferable,
            final Table source) {
        @SuppressWarnings("unchecked")
        final AbstractTable<?, DistributionSetIdName> distTable = (AbstractTable<?, DistributionSetIdName>) source;
        return distTable.getDeletedEntityByTransferable(transferable);
    }

    private Boolean validateDragAndDropWrapper(final Component compsource) {
        final DragAndDropWrapper wrapperSource = (DragAndDropWrapper) compsource;
        final String tagName = HawkbitCommonUtil.removePrefix(compsource.getId(),
                SPUIDefinitions.TARGET_TAG_ID_PREFIXS);
        if (wrapperSource.getId().startsWith(SPUIDefinitions.TARGET_TAG_ID_PREFIXS)) {
            if ("NO TAG".equals(tagName)) {
                notification.displayValidationError(i18n.get(ACTION_NOT_ALLOWED_MSG));
                return false;
            }
        } else {
            notification.displayValidationError(i18n.get(ACTION_NOT_ALLOWED_MSG));
            return false;
        }
        return true;
    }

    private void dsToTargetAssignment(final DragAndDropEvent event) {
        final TableTransferable transferable = (TableTransferable) event.getTransferable();
        final Table source = transferable.getSourceComponent();
        final AbstractSelectTargetDetails dropData = (AbstractSelectTargetDetails) event.getTargetDetails();
        final Object targetItemId = dropData.getItemIdOver();
        LOG.debug("Adding a log to check if targetItemId is null : {} ", targetItemId);
        if (targetItemId != null) {
            final TargetIdName targetId = (TargetIdName) targetItemId;
            String message = null;
            for (final DistributionSetIdName distributionNameId : getDraggedDistributionSet(transferable, source)) {
                if (null != distributionNameId) {
                    if (managementUIState.getAssignedList().keySet().contains(targetId)
                            && managementUIState.getAssignedList().get(targetId).equals(distributionNameId)) {
                        message = getPendingActionMessage(message,
                                HawkbitCommonUtil.getDistributionNameAndVersion(distributionNameId.getName(),
                                        distributionNameId.getVersion()),
                                targetId.getControllerId());
                    } else {
                        managementUIState.getAssignedList().put(targetId, distributionNameId);
                    }
                }
            }
            showOrHidePopupAndNotification(message);
        }
    }

    /**
     * Hide and show Notification Msg.
     *
     * @param message
     *            as msg
     */
    private void showOrHidePopupAndNotification(final String message) {
        if (null != managementUIState.getAssignedList() && !managementUIState.getAssignedList().isEmpty()) {
            eventBus.publish(this, ManagementUIEvent.UPDATE_COUNT);
        }
        if (null != message) {
            notification.displayValidationError(message);
        }
    }

    /**
     * Get message for pending Action.
     *
     * @param message
     *            as message
     * @param distName
     *            as Name
     * @param targetId
     *            as ID of Traget
     * @return String as msg
     */
    private String getPendingActionMessage(final String message, final String distName, final String targetId) {
        if (message == null) {
            return i18n.get("message.dist.pending.action", new Object[] { targetId, distName });
        }
        return i18n.get("message.target.assigned.pending");
    }

    /**
     * To update target details in the table.
     *
     * @param updatedTarget
     *            as reference
     */
    @SuppressWarnings("unchecked")
    public void updateTarget(final Target updatedTarget) {
        if (updatedTarget != null) {
            final Item item = getItem(updatedTarget.getTargetIdName());
            /* Update the new Name, Description and poll date */
            item.getItemProperty(SPUILabelDefinitions.VAR_NAME).setValue(updatedTarget.getName());

            // TO DO update SPUILabelDefinitions.ASSIGNED_DISTRIBUTION_NAME_VER
            // &
            // SPUILabelDefinitions.ASSIGNED_DISTRIBUTION_NAME_VER

            /*
             * Update the last query which will trigger the value change lister
             * registered for the target last query column. That listener will
             * update the latest query date for this target in the tooltip.
             */
            item.getItemProperty(SPUILabelDefinitions.LAST_QUERY_DATE)
                    .setValue(updatedTarget.getTargetInfo().getLastTargetQuery());

            item.getItemProperty(SPUILabelDefinitions.VAR_LAST_MODIFIED_BY)
                    .setValue(UserDetailsFormatter.loadAndFormatLastModifiedBy(updatedTarget));
            item.getItemProperty(SPUILabelDefinitions.VAR_LAST_MODIFIED_DATE)
                    .setValue(SPDateTimeUtil.getFormattedDate(updatedTarget.getLastModifiedAt()));
            item.getItemProperty(SPUILabelDefinitions.VAR_DESC).setValue(updatedTarget.getDescription());

            /*
             * Update the status which will trigger the value change lister
             * registered for the target update status. That listener will
             * update the new status icon showing for this target in the table.
             */
            item.getItemProperty(SPUILabelDefinitions.VAR_TARGET_STATUS)
                    .setValue(updatedTarget.getTargetInfo().getUpdateStatus());
        }
    }

    private static boolean checkFilterEvent(final TargetFilterEvent filterEvent) {
        return isNormalFilter(filterEvent) || isRemoveFilterEvent(filterEvent) || isStatusFilterEvent(filterEvent);
    }

    private static boolean isStatusFilterEvent(final TargetFilterEvent filterEvent) {
        return filterEvent == TargetFilterEvent.FILTER_BY_STATUS
                || filterEvent == TargetFilterEvent.REMOVE_FILTER_BY_STATUS;
    }

    private static boolean isRemoveFilterEvent(final TargetFilterEvent filterEvent) {
        return filterEvent == REMOVE_FILTER_BY_TEXT || filterEvent == REMOVE_FILTER_BY_TAG
                || filterEvent == REMOVE_FILTER_BY_DISTRIBUTION || filterEvent == REMOVE_FILTER_BY_TARGET_FILTER_QUERY;
    }

    private static boolean isNormalFilter(final TargetFilterEvent filterEvent) {
        return filterEvent == FILTER_BY_TEXT || filterEvent == FILTER_BY_TAG || filterEvent == FILTER_BY_DISTRIBUTION
                || filterEvent == FILTER_BY_TARGET_FILTER_QUERY;
    }

    private String getTargetTableStyle(final Long assignedDistributionSetId, final Long installedDistributionSetId) {
        final Long distPinned = managementUIState.getTargetTableFilters().getPinnedDistId().isPresent()
                ? managementUIState.getTargetTableFilters().getPinnedDistId().get() : null;

        if (null != distPinned && distPinned.equals(installedDistributionSetId)) {
            return SPUIDefinitions.HIGHTLIGHT_GREEN;
        } else if (null != distPinned && distPinned.equals(assignedDistributionSetId)) {
            return SPUIDefinitions.HIGHTLIGHT_ORANGE;
        }
        return null;
    }

    private String createTargetTableStyle(final Object itemId, final Object propertyId) {
        if (null == propertyId) {
            final Item item = getItem(itemId);
            final Long assignedDistributionSetId = (Long) item
                    .getItemProperty(SPUILabelDefinitions.ASSIGNED_DISTRIBUTION_ID).getValue();
            final Long installedDistributionSetId = (Long) item
                    .getItemProperty(SPUILabelDefinitions.INSTALLED_DISTRIBUTION_ID).getValue();
            return getTargetTableStyle(assignedDistributionSetId, installedDistributionSetId);
        }
        return null;
    }

    private void styleTargetTableOnPinning() {
        setCellStyleGenerator(new Table.CellStyleGenerator() {
            private static final long serialVersionUID = 1L;

            @Override
            public String getStyle(final Table source, final Object itemId, final Object propertyId) {
                return createTargetTableStyle(itemId, propertyId);
            }
        });
    }

    private void restoreTargetTableStyle() {
        setCellStyleGenerator(new Table.CellStyleGenerator() {
            private static final long serialVersionUID = 1L;

            @Override
            public String getStyle(final Table source, final Object itemId, final Object propertyId) {
                return null;
            }
        });
    }

    private void refreshTargets() {
        final LazyQueryContainer targetContainer = (LazyQueryContainer) getContainerDataSource();
        final int size = targetContainer.size();
        if (size < SPUIDefinitions.MAX_TABLE_ENTRIES) {
            refreshTablecontainer();
        } else {
            // If table is not refreshed , explicitly target total count and
            // truncated count has to be updated
            resetTargetCountDetails();
        }

        if (size != 0) {
            setData(SPUIDefinitions.DATA_AVAILABLE);
        }

        eventBus.publish(this, new TargetTableEvent(TargetComponentEvent.REFRESH_TARGETS));
    }

    @SuppressWarnings("unchecked")
    private void updateVisibleItemOnEvent(final TargetInfo targetInfo, final Target target,
            final TargetIdName targetIdName) {
        final LazyQueryContainer targetContainer = (LazyQueryContainer) getContainerDataSource();
        final Item item = targetContainer.getItem(targetIdName);
        item.getItemProperty(SPUILabelDefinitions.VAR_NAME).setValue(target.getName());
        if (targetInfo != null) {
            item.getItemProperty(SPUILabelDefinitions.VAR_POLL_STATUS_TOOL_TIP).setValue(
                    HawkbitCommonUtil.getPollStatusToolTip(targetInfo.getPollStatus(), i18n));
            item.getItemProperty(SPUILabelDefinitions.VAR_TARGET_STATUS).setValue(targetInfo.getUpdateStatus());
        }
    }

    private boolean isLastSelectedTarget(final TargetIdName targetIdName) {
        return null != managementUIState.getLastSelectedTargetIdName()
                && managementUIState.getLastSelectedTargetIdName().equals(targetIdName);
    }

    /**
     * EventListener method which is called by the event bus to notify about a
     * list of {@link TargetInfoUpdateEvent}.
     *
     * @param targetInfoUpdateEvents
     *            list of target info update event
     */
    private void onTargetInfoUpdateEvents(final List<TargetInfoUpdateEvent> targetInfoUpdateEvents) {
        @SuppressWarnings("unchecked")
        final List<Object> visibleItemIds = (List<Object>) getVisibleItemIds();
        boolean shoulTargetsUpdated = false;
        Target lastSelectedTarget = null;
        for (final TargetInfoUpdateEvent targetInfoUpdateEvent : targetInfoUpdateEvents) {
            final TargetInfo targetInfo = targetInfoUpdateEvent.getEntity();
            final Target target = targetInfo.getTarget();
            final TargetIdName targetIdName = target.getTargetIdName();
            if (Filters.or(getTargetTableFilters(target)).doFilter()) {
                shoulTargetsUpdated = true;
            } else {
                if (visibleItemIds.contains(targetIdName)) {
                    updateVisibleItemOnEvent(targetInfo, target, targetIdName);
                }
            }
            // workaround until push is available for action history, re-select
            // the updated target so the action history gets refreshed.
            if (isLastSelectedTarget(targetIdName)) {
                lastSelectedTarget = target;
            }
        }
        if (shoulTargetsUpdated) {
            refreshTargets();
        }
        if (lastSelectedTarget != null) {
            eventBus.publish(this, new TargetTableEvent(BaseEntityEventType.SELECTED_ENTITY, lastSelectedTarget));
        }
    }

<<<<<<< HEAD
=======

    private void onTargetUpdateEvents(List<TargetUpdatedEvent> events) {
        final List<Object> visibleItemIds = (List<Object>) getVisibleItemIds();
        boolean shoulTargetsUpdated = false;
        Target lastSelectedTarget = null;
        for (final TargetUpdatedEvent targetUpdatedEvent : events) {
            Target target = targetUpdatedEvent.getEntity();
            final TargetIdName targetIdName = target.getTargetIdName();
            if (Filters.or(getTargetTableFilters(target)).doFilter()) {
                shoulTargetsUpdated = true;
            } else {
                if (visibleItemIds.contains(targetIdName)) {
                    updateVisibleItemOnEvent(null, target, targetIdName);
                }
            }
            if (isLastSelectedTarget(targetIdName)) {
                lastSelectedTarget = target;
            }
        }
        if (shoulTargetsUpdated) {
            refreshTargets();
        }
        if (lastSelectedTarget != null) {
            eventBus.publish(this, new TargetTableEvent(BaseEntityEventType.SELECTED_ENTITY, lastSelectedTarget));
        }
    }

    
    
    private void onTargetCreatedEvents() {
        refreshTargets();
    }

>>>>>>> a84a3b9d
    private List<FilterExpression> getTargetTableFilters(final Target target) {
        final TargetTableFilters targetTableFilters = managementUIState.getTargetTableFilters();
        final List<FilterExpression> filters = new ArrayList<>();
        if (targetTableFilters.getSearchText().isPresent()) {
            filters.add(new TargetSearchTextFilter(target, targetTableFilters.getSearchText().get()));
        }
        filters.add(new TargetStatusFilter(targetTableFilters.getClickedStatusTargetTags()));
        filters.add(new TargetTagFilter(target, targetTableFilters.getClickedTargetTags(),
                targetTableFilters.isNoTagSelected()));
        filters.add(new CustomTargetFilter(targetTableFilters.getTargetFilterQuery()));
        return filters;
    }

    /**
     * Select all rows in the table.
     */
    @Override
    public void selectAll() {
        // As Vaadin Table only returns the current ItemIds which are visible
        // you don't need to search explicit for them.
        setValue(getItemIds());
    }

    /**
     * Clear all selections in the table.
     */
    private void unSelectAll() {
        setValue(null);
    }

    @Override
    protected void setDataAvailable(final boolean available) {
        managementUIState.setNoDataAvilableTarget(!available);
    }

    /**
     * Set total target count and count of targets truncated in target table.
     */
    private void resetTargetCountDetails() {
        final long totalTargetsCount = getTotalTargetsCount();
        managementUIState.setTargetsCountAll(totalTargetsCount);

        Collection<TargetUpdateStatus> status = null;
        String[] targetTags = null;
        Long distributionId = null;
        String searchText = null;
        Long pinnedDistId = null;

        if (isFilteredByTags()) {
            targetTags = managementUIState.getTargetTableFilters().getClickedTargetTags().toArray(new String[0]);
        }
        if (isFilteredByStatus()) {
            status = managementUIState.getTargetTableFilters().getClickedStatusTargetTags();
        }
        if (managementUIState.getTargetTableFilters().getDistributionSet().isPresent()) {
            distributionId = managementUIState.getTargetTableFilters().getDistributionSet().get().getId();
        }
        if (isFilteredByText()) {
            searchText = String.format("%%%s%%", managementUIState.getTargetTableFilters().getSearchText().get());
        }
        final boolean noTagClicked = managementUIState.getTargetTableFilters().isNoTagSelected();
        if (managementUIState.getTargetTableFilters().getPinnedDistId().isPresent()) {
            pinnedDistId = managementUIState.getTargetTableFilters().getPinnedDistId().get();
        }

        final long size = getTargetsCountWithFilter(totalTargetsCount, status, targetTags, distributionId, searchText,
                noTagClicked, pinnedDistId);

        if (size > SPUIDefinitions.MAX_TABLE_ENTRIES) {
            managementUIState.setTargetsTruncated(size - SPUIDefinitions.MAX_TABLE_ENTRIES);
        }
    }

    private long getTargetsCountWithFilter(final long totalTargetsCount, final Collection<TargetUpdateStatus> status,
            final String[] targetTags, final Long distributionId, final String searchText, final Boolean noTagClicked,
            final Long pinnedDistId) {
        final long size;
        if (managementUIState.getTargetTableFilters().getTargetFilterQuery().isPresent()) {
            size = targetManagement.countTargetByTargetFilterQuery(
                    managementUIState.getTargetTableFilters().getTargetFilterQuery().get());
        } else if (!anyFilterSelected(status, pinnedDistId, noTagClicked, targetTags, searchText)) {
            size = totalTargetsCount;
        } else {
            size = targetManagement.countTargetByFilters(status, searchText, distributionId, noTagClicked, targetTags);
        }
        return size;
    }

    private boolean isFilteredByText() {
        return managementUIState.getTargetTableFilters().getSearchText().isPresent()
                && !Strings.isNullOrEmpty(managementUIState.getTargetTableFilters().getSearchText().get());
    }

    private static Boolean anyFilterSelected(final Collection<TargetUpdateStatus> status, final Long distributionId,
            final Boolean noTagClicked, final String[] targetTags, final String searchText) {
        return status == null && distributionId == null && Strings.isNullOrEmpty(searchText)
                && !isTagSelected(targetTags, noTagClicked);
    }

    private static Boolean isTagSelected(final String[] targetTags, final Boolean noTagClicked) {
        return targetTags == null && !noTagClicked;
    }

    private long getTotalTargetsCount() {
        return targetManagement.countTargetsAll();
    }

    private boolean isFilteredByStatus() {
        return !managementUIState.getTargetTableFilters().getClickedStatusTargetTags().isEmpty();
    }

    private boolean isFilteredByTags() {
        return !managementUIState.getTargetTableFilters().getClickedTargetTags().isEmpty();
    }
}<|MERGE_RESOLUTION|>--- conflicted
+++ resolved
@@ -147,12 +147,12 @@
     public void onEvents(final List<?> events) {
         final Object firstEvent = events.get(0);
         if (TargetCreatedEvent.class.isInstance(firstEvent)) {
-            refreshTargets();
+            onTargetCreatedEvents();
         } else if (TargetInfoUpdateEvent.class.isInstance(firstEvent)) {
             onTargetInfoUpdateEvents((List<TargetInfoUpdateEvent>) events);
         } else if (TargetDeletedEvent.class.isInstance(firstEvent)) {
             onTargetDeletedEvent((List<TargetDeletedEvent>) events);
-        } else if(TargetUpdatedEvent.class.isInstance(firstEvent)){
+        } else if (TargetUpdatedEvent.class.isInstance(firstEvent)) {
             onTargetUpdateEvents((List<TargetUpdatedEvent>) events);
         }
     }
@@ -806,12 +806,10 @@
             final TargetIdName targetIdName) {
         final LazyQueryContainer targetContainer = (LazyQueryContainer) getContainerDataSource();
         final Item item = targetContainer.getItem(targetIdName);
+        item.getItemProperty(SPUILabelDefinitions.VAR_TARGET_STATUS).setValue(targetInfo.getUpdateStatus());
         item.getItemProperty(SPUILabelDefinitions.VAR_NAME).setValue(target.getName());
-        if (targetInfo != null) {
-            item.getItemProperty(SPUILabelDefinitions.VAR_POLL_STATUS_TOOL_TIP).setValue(
-                    HawkbitCommonUtil.getPollStatusToolTip(targetInfo.getPollStatus(), i18n));
-            item.getItemProperty(SPUILabelDefinitions.VAR_TARGET_STATUS).setValue(targetInfo.getUpdateStatus());
-        }
+        item.getItemProperty(SPUILabelDefinitions.VAR_POLL_STATUS_TOOL_TIP)
+                .setValue(HawkbitCommonUtil.getPollStatusToolTip(targetInfo.getPollStatus(), i18n));
     }
 
     private boolean isLastSelectedTarget(final TargetIdName targetIdName) {
@@ -856,8 +854,7 @@
         }
     }
 
-<<<<<<< HEAD
-=======
+
 
     private void onTargetUpdateEvents(List<TargetUpdatedEvent> events) {
         final List<Object> visibleItemIds = (List<Object>) getVisibleItemIds();
@@ -891,7 +888,6 @@
         refreshTargets();
     }
 
->>>>>>> a84a3b9d
     private List<FilterExpression> getTargetTableFilters(final Target target) {
         final TargetTableFilters targetTableFilters = managementUIState.getTargetTableFilters();
         final List<FilterExpression> filters = new ArrayList<>();
