/**
 * Copyright (c) 2015 Bosch Software Innovations GmbH and others.
 *
 * All rights reserved. This program and the accompanying materials
 * are made available under the terms of the Eclipse Public License v1.0
 * which accompanies this distribution, and is available at
 * http://www.eclipse.org/legal/epl-v10.html
 */
package org.eclipse.hawkbit.ui.components;

import static com.vaadin.ui.themes.ValoTheme.NOTIFICATION_CLOSABLE;
import static com.vaadin.ui.themes.ValoTheme.NOTIFICATION_FAILURE;
import static com.vaadin.ui.themes.ValoTheme.NOTIFICATION_SMALL;

import org.eclipse.hawkbit.ui.utils.I18N;
import org.eclipse.hawkbit.ui.utils.SpringContextHelper;
import org.slf4j.Logger;
import org.slf4j.LoggerFactory;

import com.google.common.base.Optional;
import com.vaadin.server.ClientConnector.ConnectorErrorEvent;
import com.vaadin.server.DefaultErrorHandler;
import com.vaadin.server.ErrorEvent;
import com.vaadin.server.Page;
<<<<<<< HEAD
import com.vaadin.shared.Connector;
import com.vaadin.ui.AbstractComponent;
=======
import com.vaadin.server.VaadinSession;
>>>>>>> 913692f9
import com.vaadin.ui.Component;
import com.vaadin.ui.Notification.Type;
import com.vaadin.ui.UI;

/**
 * Default handler for SP UI.
 */
public class HawkbitUIErrorHandler extends DefaultErrorHandler {

    private static final long serialVersionUID = 1L;
    private static final Logger LOG = LoggerFactory.getLogger(HawkbitUIErrorHandler.class);

    private static final String STYLE = NOTIFICATION_FAILURE + " " + NOTIFICATION_SMALL + " " + NOTIFICATION_CLOSABLE;

    @Override
    public void error(final ErrorEvent event) {

        final Optional<Page> originError = getPageOriginError(event);

        final HawkbitErrorNotificationMessage message = buildNotification(getRootExceptionFrom(event));

        if (originError.isPresent()) {
<<<<<<< HEAD
            final Connector connector = ((ConnectorErrorEvent) event).getConnector();
            // in case of BulkUpload
            if (connector instanceof UI) {
                ((UI) (((ConnectorErrorEvent) event).getConnector())).access(() -> message.show(originError.get()));
                return;
            }
            // Other UI components
            if (connector instanceof AbstractComponent) {
                ((AbstractComponent) connector).getUI().access(() -> message.show(originError.get()));
                return;
=======
            final HawkbitErrorNotificationMessage message = buildNotification(getRootExceptionFrom(event));
            final VaadinSession current = VaadinSession.getCurrent();
            current.lock();
            try {
                message.show(originError.get());
            } finally {
                current.unlock();
>>>>>>> 913692f9
            }
        }
        // Default
        HawkbitErrorNotificationMessage.show(message.getCaption(), message.getDescription(), Type.HUMANIZED_MESSAGE);
    }

    private static Throwable getRootExceptionFrom(final ErrorEvent event) {

        return getRootCauseOf(event.getThrowable());
    }

    private static Throwable getRootCauseOf(final Throwable exception) {

        if (exception.getCause() != null) {
            return getRootCauseOf(exception.getCause());
        }

        return exception;
    }

    private static Optional<Page> getPageOriginError(final ErrorEvent event) {

        final Component errorOrigin = findAbstractComponent(event);

        if (errorOrigin != null && errorOrigin.getUI() != null) {
            return Optional.fromNullable(errorOrigin.getUI().getPage());
        }

        return Optional.absent();
    }

    protected HawkbitErrorNotificationMessage buildNotification(final Throwable exception) {
        LOG.error("Error in UI: ", exception);
        return createHawkbitErrorNotificationMessage(exception);
    }

    protected HawkbitErrorNotificationMessage createHawkbitErrorNotificationMessage(final Throwable exception) {
        final I18N i18n = SpringContextHelper.getBean(I18N.class);
        return new HawkbitErrorNotificationMessage(STYLE, i18n.get("caption.error"),
                i18n.get("message.error.temp", exception.getClass().getSimpleName()), false);
    }

}<|MERGE_RESOLUTION|>--- conflicted
+++ resolved
@@ -22,18 +22,14 @@
 import com.vaadin.server.DefaultErrorHandler;
 import com.vaadin.server.ErrorEvent;
 import com.vaadin.server.Page;
-<<<<<<< HEAD
 import com.vaadin.shared.Connector;
 import com.vaadin.ui.AbstractComponent;
-=======
-import com.vaadin.server.VaadinSession;
->>>>>>> 913692f9
 import com.vaadin.ui.Component;
 import com.vaadin.ui.Notification.Type;
 import com.vaadin.ui.UI;
 
 /**
- * Default handler for SP UI.
+ * Default handler for Hawkbit UI.
  */
 public class HawkbitUIErrorHandler extends DefaultErrorHandler {
 
@@ -50,7 +46,6 @@
         final HawkbitErrorNotificationMessage message = buildNotification(getRootExceptionFrom(event));
 
         if (originError.isPresent()) {
-<<<<<<< HEAD
             final Connector connector = ((ConnectorErrorEvent) event).getConnector();
             // in case of BulkUpload
             if (connector instanceof UI) {
@@ -61,15 +56,6 @@
             if (connector instanceof AbstractComponent) {
                 ((AbstractComponent) connector).getUI().access(() -> message.show(originError.get()));
                 return;
-=======
-            final HawkbitErrorNotificationMessage message = buildNotification(getRootExceptionFrom(event));
-            final VaadinSession current = VaadinSession.getCurrent();
-            current.lock();
-            try {
-                message.show(originError.get());
-            } finally {
-                current.unlock();
->>>>>>> 913692f9
             }
         }
         // Default
