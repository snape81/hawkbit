--- conflicted
+++ resolved
@@ -12,10 +12,13 @@
 
 import java.io.Serializable;
 import java.util.ArrayList;
+import java.util.HashMap;
 import java.util.Iterator;
 import java.util.List;
 import java.util.Map;
 import java.util.Objects;
+import java.util.Set;
+import java.util.stream.Collectors;
 
 import org.apache.commons.lang3.StringUtils;
 import org.eclipse.hawkbit.ui.artifacts.smtable.SoftwareModuleAddUpdateWindow;
@@ -27,9 +30,14 @@
 import org.eclipse.hawkbit.ui.utils.SPUIComponentIdProvider;
 import org.eclipse.hawkbit.ui.utils.SPUIStyleDefinitions;
 
+import com.google.common.base.Strings;
+import com.vaadin.data.Property.ValueChangeEvent;
 import com.vaadin.data.Property.ValueChangeListener;
+import com.vaadin.event.FieldEvents.TextChangeEvent;
+import com.vaadin.event.FieldEvents.TextChangeListener;
 import com.vaadin.event.FieldEvents.TextChangeNotifier;
 import com.vaadin.server.FontAwesome;
+import com.vaadin.ui.AbstractComponent;
 import com.vaadin.ui.AbstractField;
 import com.vaadin.ui.AbstractLayout;
 import com.vaadin.ui.AbstractOrderedLayout;
@@ -37,7 +45,7 @@
 import com.vaadin.ui.Button;
 import com.vaadin.ui.Button.ClickListener;
 import com.vaadin.ui.Component;
-import com.vaadin.ui.FormLayout;
+import com.vaadin.ui.Field;
 import com.vaadin.ui.GridLayout;
 import com.vaadin.ui.HorizontalLayout;
 import com.vaadin.ui.Label;
@@ -47,9 +55,9 @@
 import com.vaadin.ui.themes.ValoTheme;
 
 /**
- * TODO: AbstractColorPicker und FlexibleOptionGroupItemComponent Superclass for
- * pop-up-windows including a minimize and close icon in the upper right corner
- * and a save and cancel button at the bottom.
+ * 
+ * Table pop-up-windows including a minimize and close icon in the upper right
+ * corner and a save and cancel button at the bottom. Is not intended to reuse.
  */
 public class CommonDialogWindow extends Window implements Serializable {
 
@@ -75,7 +83,7 @@
 
     private final ClickListener cancelButtonClickListener;
 
-    private Map<Component, Object> orginalValues;
+    private final Map<Component, Object> orginalValues;
 
     private final List<AbstractField<?>> allComponents;
 
@@ -97,7 +105,7 @@
      */
     public CommonDialogWindow(final String caption, final Component content, final String helpLink,
             final ClickListener saveButtonClickListener, final ClickListener cancelButtonClickListener,
-            final FormLayout formLayout, final I18N i18n) {
+            final AbstractLayout layout, final I18N i18n) {
         checkNotNull(saveButtonClickListener);
         checkNotNull(cancelButtonClickListener);
         this.caption = caption;
@@ -105,169 +113,45 @@
         this.helpLink = helpLink;
         this.saveButtonClickListener = saveButtonClickListener;
         this.cancelButtonClickListener = cancelButtonClickListener;
-        this.allComponents = getAllComponents(formLayout);
+        this.orginalValues = new HashMap<>();
+        this.allComponents = getAllComponents(layout);
         this.i18n = i18n;
         init();
     }
 
-<<<<<<< HEAD
-    public void setSaveButtonEnabled(final boolean enabled) {
-        saveButton.setEnabled(enabled);
-=======
-    /**
-     * Checks if all mandatory fields are filled, and if there are changes in
-     * the current field. If yes, the save button will be enabled.
-     * 
-     * @param event
-     *            TextChangeEvent
-     * @param originalValue
-     *            original Value of the current field
-     */
-    public void checkMandatoryEditedTextField(final TextChangeEvent event, final String originalValue) {
-        final Component component = event.getComponent();
-        if (!(component instanceof AbstractComponent)) {
-            throw new IllegalStateException("Only AbstractComponents are allowed");
-        }
-
-        if (requiredFields.containsKey(component.getId())) {
-            final boolean isTextChangeNotEmpty = StringUtils.isNotBlank(event.getText());
-            setRequiredFieldChangeValue((AbstractComponent) component, isTextChangeNotEmpty);
-        }
-        checkChanges(component.getId(), event.getText(), originalValue);
-        checkSaveButtonEnabled();
-    }
-
-    /**
-     * Checks if all mandatory fields are filled, and if there are changes in
-     * the current field. If yes, the save button will be enabled.
-     * 
-     * @param event
-     *            ValueChangeEvent
-     * @param component
-     *            current Component
-     * @param originalValue
-     *            original Value of the current field
-     */
-    public void checkMandatoryEditedValue(final ValueChangeEvent event, final AbstractComponent component,
-            final String originalValue) {
-        final boolean isChangedValueNotNull = event.getProperty().getValue() != null;
-        if (requiredFields.containsKey(component.getId())) {
-            setRequiredFieldChangeValue(component, isChangedValueNotNull);
-        }
-        if (event.getProperty().getValue() == null) {
-            checkChanges(component.getId(), null, originalValue);
-        } else {
-            checkChanges(component.getId(), event.getProperty().getValue().toString(), originalValue);
-        }
-        checkSaveButtonEnabled();
-    }
-
-    /**
-     * Checks if all mandatory fields are filled, and if there are changes in
-     * the current field. (Boolean) If yes, the save button will be enabled.
-     * 
-     * @param event
-     *            ValueChangeEvent
-     * @param component
-     *            current Component
-     * @param originalValue
-     *            original Boolean Value of the current field
-     */
-    public void checkMandatoryEditedValueBoolean(final ValueChangeEvent event, final AbstractComponent component,
-            final Boolean originalValue) {
-        final boolean isChangedValueNotNull = event.getProperty().getValue() != null;
-        if (requiredFields.containsKey(component.getId())) {
-            setRequiredFieldChangeValue(component, isChangedValueNotNull);
-        }
-        final Boolean changed = (Boolean) event.getProperty().getValue();
-        editedFields.put(component.getId(), BooleanUtils.compare(changed, originalValue) != 0);
-        checkSaveButtonEnabled();
-    }
-
-    /**
-     * Updates the map of required fields if a value is set. (e.g. on Update
-     * when editing a component)
-     * 
-     * @param event
-     *            ValueChangeEvent
-     * @param component
-     *            current Component
-     */
-    public void setRequiredFieldWhenUpdate(final ValueChangeEvent event, final AbstractComponent component) {
-        final boolean isChangedValueNotNull = event.getProperty().getValue() != null;
-        setRequiredFieldChangeValue(component, isChangedValueNotNull);
-    }
-
-    /**
-     * * Updates the map of required fields if a value is set. (e.g. on Update
-     * when editing a component)
-     * 
-     * @param fieldId
-     *            Id of the current component
-     * @param filled
-     *            Boolean if field is filled
-     */
-    public void updateRequiredFields(final String fieldId, final Boolean filled) {
-        requiredFields.put(fieldId, filled);
-        checkSaveButtonEnabled();
-    }
-
-    /**
-     * Checks if Color is changed
-     * 
-     * @param fieldId
-     *            Id of the current component
-     * @param newColor
-     *            new Color
-     * @param oldColor
-     *            old Color
-     */
-    public void checkColorChange(final String fieldId, final Color newColor, final Color oldColor) {
-        editedFields.put(fieldId, !newColor.equals(oldColor));
-        checkSaveButtonEnabled();
-    }
-
-    /**
-     * Updates the map of fields which can be edited.
-     * 
-     * @param fieldId
-     *            Id of the current component
-     * @param hasTextValueChanged
-     *            Boolean if value has changed
-     */
-    public void updateEditedFields(final String fieldId, final Boolean hasTextValueChanged) {
-        editedFields.put(fieldId, hasTextValueChanged);
-        checkSaveButtonEnabled();
-    }
-
-    /**
-     * Resets the map of mandatory and edited Fields and disable the save button
-     */
-    public void reset() {
-        saveButton.setEnabled(false);
-        resetFields();
-    }
-
-    private void setRequiredFieldChangeValue(final AbstractComponent component, final boolean isTextChangeNotEmpty) {
-        requiredFields.put(component.getId(), isTextChangeNotEmpty);
-    }
-
-    /**
-     * Checks the mandatory fields in the pop-up-window content. If all
-     * mandatory fields are filled the save button is enabled. Otherwise the
-     * save button is disabled.
-     */
-    private void checkSaveButtonEnabled() {
-        saveButton.setEnabled(!requiredFields.containsValue(Boolean.FALSE) && editedFields.containsValue(Boolean.TRUE));
->>>>>>> 1436aae2
-    }
-
-    public void setCancelButtonEnabled(final boolean enabled) {
-        cancelButton.setEnabled(enabled);
-    }
-
-    public HorizontalLayout getButtonsLayout() {
-        return buttonsLayout;
+    @Override
+    public void close() {
+        super.close();
+        orginalValues.clear();
+        removeListeners();
+        allComponents.clear();
+        this.saveButton.setEnabled(false);
+    }
+
+    private void removeListeners() {
+        for (final AbstractField<?> field : allComponents) {
+            removeTextListener(field);
+            removeValueChangeListener(field);
+        }
+    }
+
+    private void removeTextListener(final AbstractField<?> field) {
+        if (!(field instanceof TextChangeNotifier)) {
+            return;
+        }
+        for (final Object listener : field.getListeners(TextChangeEvent.class)) {
+            if (listener instanceof ChangeListener) {
+                ((TextChangeNotifier) field).removeTextChangeListener((ChangeListener) listener);
+            }
+        }
+    }
+
+    private void removeValueChangeListener(final AbstractField<?> field) {
+        for (final Object listener : field.getListeners(ValueChangeEvent.class)) {
+            if (listener instanceof ChangeListener) {
+                field.removeValueChangeListener((ChangeListener) listener);
+            }
+        }
     }
 
     private final void init() {
@@ -300,39 +184,44 @@
         addListeners();
     }
 
-    private final void setOrginaleValues() {
+    public final void setOrginaleValues() {
         for (final AbstractField<?> field : allComponents) {
             orginalValues.put(field, field.getValue());
         }
+        saveButton.setEnabled(isSaveButtonEnabledAfterValueChange(null, null));
     }
 
     private final void addListeners() {
         for (final AbstractField<?> field : allComponents) {
-            field.addValueChangeListener(event -> saveButton.setEnabled(isSaveButtonEnabled()));
+            field.addValueChangeListener(new ChangeListener(field));
             if (field instanceof TextChangeNotifier) {
-                ((TextChangeNotifier) field)
-                        .addTextChangeListener(event -> saveButton.setEnabled(isSaveButtonEnabled()));
-            }
-        }
-
-        saveButton.addClickListener(event -> save());
-    }
-
-    private void save() {
-        saveButton.setEnabled(false);
-        setOrginaleValues();
-    }
-
-    private boolean isSaveButtonEnabled() {
-        return isMandatoyFieldNotEmpty() && isValuesChanged();
-    }
-
-    private boolean isValuesChanged() {
-        for (final AbstractField<?> field : allComponents) {
-            final Object currentValue = field.getValue();
-            final Object orginalValue = orginalValues.get(field);
-
-            if (!Objects.equals(currentValue, orginalValue)) {
+                ((TextChangeNotifier) field).addTextChangeListener(new ChangeListener(field));
+            }
+        }
+
+        saveButton.addClickListener(event -> close());
+        cancelButton.addClickListener(event -> close());
+    }
+
+    private boolean isSaveButtonEnabledAfterValueChange(final Component currentChangedComponent,
+            final Object newValue) {
+        return isMandatoyFieldNotEmpty(currentChangedComponent, newValue)
+                && isValuesChanged(currentChangedComponent, newValue);
+    }
+
+    private boolean isValuesChanged(final Component currentChangedComponent, final Object newValue) {
+        for (final AbstractField<?> field : allComponents) {
+            Object orginalValue = orginalValues.get(field);
+            Object currentValue = field.getValue();
+            if (field.equals(currentChangedComponent)) {
+                currentValue = newValue;
+            }
+
+            if (String.class.equals(field.getType())) {
+                orginalValue = Strings.emptyToNull((String) orginalValue);
+                currentValue = Strings.emptyToNull((String) orginalValue);
+            }
+            if (!Objects.equals(orginalValue, currentValue)) {
                 return true;
             }
 
@@ -350,14 +239,34 @@
         return false;
     }
 
-    private boolean isMandatoyFieldNotEmpty() {
-        for (final AbstractField<?> field : allComponents) {
-            // TODO empty string.
-            if (field.isRequired() && field.getValue() == null) {
+    private boolean isMandatoyFieldNotEmpty(final Component currentChangedComponent, final Object newValue) {
+        final List<AbstractField<?>> requiredComponents = allComponents.stream().filter(field -> field.isRequired())
+                .collect(Collectors.toList());
+
+        for (final AbstractField<?> field : requiredComponents) {
+            Object value = field.getValue();
+            if (field.equals(currentChangedComponent)) {
+                value = newValue;
+            }
+
+            if (String.class.equals(field.getType())) {
+                value = Strings.emptyToNull((String) value);
+            }
+
+            if (Set.class.equals(field.getType())) {
+                value = emptyToNull((Set<?>) value);
+            }
+
+            if (value == null) {
                 return false;
             }
         }
         return true;
+
+    }
+
+    private static Object emptyToNull(final Set<?> c) {
+        return (c == null || c.isEmpty()) ? null : c;
     }
 
     private List<AbstractField<?>> getAllComponents(final AbstractLayout abstractLayout) {
@@ -447,19 +356,30 @@
         buttonsLayout.setComponentAlignment(helpLinkComponent, Alignment.MIDDLE_RIGHT);
     }
 
-<<<<<<< HEAD
-=======
-    public void setSaveButtonEnabled(final boolean enabled) {
-        saveButton.setEnabled(enabled);
-    }
-
-    public void setCancelButtonEnabled(final boolean enabled) {
-        cancelButton.setEnabled(enabled);
-    }
-
-    public HorizontalLayout getButtonsLayout() {
-        return buttonsLayout;
-    }
-
->>>>>>> 1436aae2
+    public AbstractComponent getButtonsLayout() {
+        return this.buttonsLayout;
+    }
+
+    private class ChangeListener implements ValueChangeListener, TextChangeListener {
+
+        private final Field<?> field;
+
+        public ChangeListener(final Field<?> field) {
+            super();
+            this.field = field;
+        }
+
+        @Override
+        public void textChange(final TextChangeEvent event) {
+            saveButton.setEnabled(isSaveButtonEnabledAfterValueChange(field, event.getText()));
+
+        }
+
+        @Override
+        public void valueChange(final ValueChangeEvent event) {
+            saveButton.setEnabled(isSaveButtonEnabledAfterValueChange(field, field.getValue()));
+        }
+
+    }
+
 }