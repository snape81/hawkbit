--- conflicted
+++ resolved
@@ -72,459 +72,6 @@
  */
 public class CommonDialogWindow extends Window implements Serializable {
 
-<<<<<<< HEAD
-	private static final long serialVersionUID = 1L;
-
-	private final VerticalLayout mainLayout = new VerticalLayout();
-
-	private final String caption;
-
-	private final Component content;
-
-	private final String helpLink;
-
-	private Button saveButton;
-
-	private Button cancelButton;
-
-	private HorizontalLayout buttonsLayout;
-
-	protected ValueChangeListener buttonEnableListener;
-
-	private final ClickListener saveButtonClickListener;
-
-	private final ClickListener cancelButtonClickListener;
-
-	private final ClickListener close = event -> close();
-
-	private final transient Map<Component, Object> orginalValues;
-
-	private final List<AbstractField<?>> allComponents;
-
-	private final I18N i18n;
-
-	/**
-	 * Constructor.
-	 * 
-	 * @param caption
-	 *            the caption
-	 * @param content
-	 *            the content
-	 * @param helpLink
-	 *            the helpLinks
-	 * @param saveButtonClickListener
-	 *            the saveButtonClickListener
-	 * @param cancelButtonClickListener
-	 *            the cancelButtonClickListener
-	 */
-	public CommonDialogWindow(final String caption, final Component content, final String helpLink,
-			final ClickListener saveButtonClickListener, final ClickListener cancelButtonClickListener,
-			final AbstractLayout layout, final I18N i18n) {
-		checkNotNull(saveButtonClickListener);
-		this.caption = caption;
-		this.content = content;
-		this.helpLink = helpLink;
-		this.saveButtonClickListener = saveButtonClickListener;
-		this.cancelButtonClickListener = cancelButtonClickListener;
-		this.orginalValues = new HashMap<>();
-		this.allComponents = getAllComponents(layout);
-		this.i18n = i18n;
-		init();
-	}
-
-	@Override
-	public void close() {
-		super.close();
-		orginalValues.clear();
-		removeListeners();
-		allComponents.clear();
-		this.saveButton.setEnabled(false);
-	}
-
-	private void removeListeners() {
-		for (final AbstractField<?> field : allComponents) {
-			removeTextListener(field);
-			removeValueChangeListener(field);
-			removeItemSetChangeistener(field);
-		}
-	}
-
-	private void removeItemSetChangeistener(final AbstractField<?> field) {
-		if (!(field instanceof Table)) {
-			return;
-		}
-		for (final Object listener : field.getListeners(ItemSetChangeEvent.class)) {
-			if (listener instanceof ChangeListener) {
-				((Table) field).removeItemSetChangeListener((ChangeListener) listener);
-			}
-		}
-	}
-
-	private void removeTextListener(final AbstractField<?> field) {
-		if (!(field instanceof TextChangeNotifier)) {
-			return;
-		}
-		for (final Object listener : field.getListeners(TextChangeEvent.class)) {
-			if (listener instanceof ChangeListener) {
-				((TextChangeNotifier) field).removeTextChangeListener((ChangeListener) listener);
-			}
-		}
-	}
-
-	private void removeValueChangeListener(final AbstractField<?> field) {
-		for (final Object listener : field.getListeners(ValueChangeEvent.class)) {
-			if (listener instanceof ChangeListener) {
-				field.removeValueChangeListener((ChangeListener) listener);
-			}
-		}
-	}
-
-	private final void init() {
-
-		if (content instanceof AbstractOrderedLayout) {
-			((AbstractOrderedLayout) content).setSpacing(true);
-			((AbstractOrderedLayout) content).setMargin(true);
-		}
-		if (content instanceof GridLayout) {
-			addStyleName("marginTop");
-		}
-
-		if (null != content) {
-			mainLayout.addComponent(content);
-			mainLayout.setExpandRatio(content, 1.0F);
-		}
-
-		createMandatoryLabel();
-
-		final HorizontalLayout buttonLayout = createActionButtonsLayout();
-		mainLayout.addComponent(buttonLayout);
-		mainLayout.setComponentAlignment(buttonLayout, Alignment.TOP_CENTER);
-
-		setCaption(caption);
-		setCaptionAsHtml(true);
-		setContent(mainLayout);
-		setResizable(false);
-		center();
-		setModal(true);
-		addStyleName("fontsize");
-		setOrginaleValues();
-		addListeners();
-	}
-
-	/**
-	 * saves the original values in a Map so we can use them for detecting
-	 * changes
-	 */
-	public final void setOrginaleValues() {
-		for (final AbstractField<?> field : allComponents) {
-			Object value = field.getValue();
-
-			if (field instanceof Table) {
-				value = Sets.newHashSet(((Table) field).getContainerDataSource().getItemIds());
-			}
-			orginalValues.put(field, value);
-		}
-		saveButton.setEnabled(isSaveButtonEnabledAfterValueChange(null, null));
-	}
-
-	protected void addListeners() {
-		addComponenetListeners();
-		addCloseListenerForSaveButton();
-		addCloseListenerForCancelButton();
-	}
-	
-
-	protected void addCloseListenerForSaveButton() {
-		saveButton.addClickListener(close);
-	}
-
-	protected void addCloseListenerForCancelButton() {
-		cancelButton.addClickListener(close);
-	}
-
-	protected void addComponenetListeners() {
-		for (final AbstractField<?> field : allComponents) {
-			if (field instanceof TextChangeNotifier) {
-				((TextChangeNotifier) field).addTextChangeListener(new ChangeListener(field));
-			}
-
-			if (field instanceof Table) {
-				((Table) field).addItemSetChangeListener(new ChangeListener(field));
-			} else {
-				field.addValueChangeListener(new ChangeListener(field));
-			}
-		}
-	}
-
-	private boolean isSaveButtonEnabledAfterValueChange(final Component currentChangedComponent,
-			final Object newValue) {
-		return isMandatoryFieldNotEmptyAndValid(currentChangedComponent, newValue)
-				&& isValuesChanged(currentChangedComponent, newValue);
-	}
-
-	private boolean isValuesChanged(final Component currentChangedComponent, final Object newValue) {
-		for (final AbstractField<?> field : allComponents) {
-			Object originalValue = orginalValues.get(field);
-			if (field instanceof CheckBox && originalValue == null) {
-				originalValue = Boolean.FALSE;
-			}
-			final Object currentValue = getCurrentVaue(currentChangedComponent, newValue, field);
-
-			if (!isValueEquals(field, originalValue, currentValue)) {
-				return true;
-			}
-		}
-		return false;
-	}
-
-	private boolean isValueEquals(final AbstractField<?> field, final Object orginalValue, final Object currentValue) {
-		if (Set.class.equals(field.getType())) {
-			return CollectionUtils.isEqualCollection(CollectionUtils.emptyIfNull((Collection<?>) orginalValue),
-					CollectionUtils.emptyIfNull((Collection<?>) currentValue));
-		}
-
-		if (String.class.equals(field.getType())) {
-			return Objects.equals(Strings.emptyToNull((String) orginalValue),
-					Strings.emptyToNull((String) currentValue));
-		}
-
-		return Objects.equals(orginalValue, currentValue);
-	}
-
-	private Object getCurrentVaue(final Component currentChangedComponent, final Object newValue,
-			final AbstractField<?> field) {
-		Object currentValue = field.getValue();
-		if (field instanceof Table) {
-			currentValue = ((Table) field).getContainerDataSource().getItemIds();
-		}
-
-		if (field.equals(currentChangedComponent)) {
-			currentValue = newValue;
-		}
-		return currentValue;
-	}
-
-	private boolean shouldMandatoryLabelShown() {
-		for (final AbstractField<?> field : allComponents) {
-			if (field.isRequired()) {
-				return true;
-			}
-		}
-
-		return false;
-	}
-
-	private boolean isMandatoryFieldNotEmptyAndValid(final Component currentChangedComponent, final Object newValue) {
-
-		boolean valid = true;
-		final List<AbstractField<?>> requiredComponents = allComponents.stream().filter(field -> field.isRequired())
-				.collect(Collectors.toList());
-
-		requiredComponents.addAll(allComponents.stream().filter(this::hasNullValidator).collect(Collectors.toList()));
-
-		for (final AbstractField field : requiredComponents) {
-			Object value = getCurrentVaue(currentChangedComponent, newValue, field);
-
-			if (String.class.equals(field.getType())) {
-				value = Strings.emptyToNull((String) value);
-			}
-
-			if (Set.class.equals(field.getType())) {
-				value = emptyToNull((Collection<?>) value);
-			}
-
-			if (value == null) {
-				return false;
-			}
-
-			// We need to loop through the entire loop for validity testing.
-			// Otherwise the UI will only mark the
-			// first field with errors and then stop. If there are several
-			// fields with errors, this is bad.
-			field.setValue(value);
-			if (!field.isValid()) {
-				valid = false;
-			}
-		}
-
-		return valid;
-	}
-
-	private static Object emptyToNull(final Collection<?> c) {
-		return (c == null || c.isEmpty()) ? null : c;
-	}
-
-	private boolean hasNullValidator(final Component component) {
-
-		if (component instanceof AbstractField<?>) {
-			final AbstractField<?> fieldComponent = (AbstractField<?>) component;
-			for (final Validator validator : fieldComponent.getValidators()) {
-				if (validator instanceof NullValidator) {
-					return true;
-				}
-			}
-		}
-		return false;
-	}
-
-	private List<AbstractField<?>> getAllComponents(final AbstractLayout abstractLayout) {
-		final List<AbstractField<?>> components = new ArrayList<>();
-
-		final Iterator<Component> iterate = abstractLayout.iterator();
-		while (iterate.hasNext()) {
-			final Component c = iterate.next();
-			if (c instanceof AbstractLayout) {
-				components.addAll(getAllComponents((AbstractLayout) c));
-			}
-
-			if (c instanceof AbstractField) {
-				components.add((AbstractField<?>) c);
-			}
-
-			if (c instanceof FlexibleOptionGroupItemComponent) {
-				components.add(((FlexibleOptionGroupItemComponent) c).getOwner());
-			}
-		}
-		return components;
-	}
-
-	private HorizontalLayout createActionButtonsLayout() {
-
-		buttonsLayout = new HorizontalLayout();
-		buttonsLayout.setSizeUndefined();
-		buttonsLayout.setSpacing(true);
-		createSaveButton();
-
-		createCancelButton();
-		buttonsLayout.addStyleName("actionButtonsMargin");
-
-		addHelpLink();
-
-		return buttonsLayout;
-	}
-
-	private void createMandatoryLabel() {
-
-		if (!shouldMandatoryLabelShown()) {
-			return;
-		}
-
-		final Label mandatoryLabel = new Label(i18n.get("label.mandatory.field"));
-		mandatoryLabel.addStyleName(SPUIStyleDefinitions.SP_TEXTFIELD_ERROR + " " + ValoTheme.LABEL_TINY);
-
-		if (content instanceof TargetAddUpdateWindowLayout) {
-			((TargetAddUpdateWindowLayout) content).getFormLayout().addComponent(mandatoryLabel);
-		} else if (content instanceof SoftwareModuleAddUpdateWindow) {
-			((SoftwareModuleAddUpdateWindow) content).getFormLayout().addComponent(mandatoryLabel);
-		} else if (content instanceof AbstractCreateUpdateTagLayout) {
-			((AbstractCreateUpdateTagLayout) content).getMainLayout().addComponent(mandatoryLabel);
-		}
-
-		mainLayout.addComponent(mandatoryLabel);
-	}
-
-	private void createCancelButton() {
-		cancelButton = SPUIComponentProvider.getButton(SPUIComponentIdProvider.CANCEL_BUTTON, "Cancel", "", "", true,
-				FontAwesome.TIMES, SPUIButtonStyleBorderWithIcon.class);
-		cancelButton.setSizeUndefined();
-		cancelButton.addStyleName("default-color");
-		if (cancelButtonClickListener != null) {
-			cancelButton.addClickListener(cancelButtonClickListener);
-		}
-
-		buttonsLayout.addComponent(cancelButton);
-		buttonsLayout.setComponentAlignment(cancelButton, Alignment.MIDDLE_LEFT);
-		buttonsLayout.setExpandRatio(cancelButton, 1.0F);
-	}
-
-	private void createSaveButton() {
-		saveButton = SPUIComponentProvider.getButton(SPUIComponentIdProvider.SAVE_BUTTON, "Save", "", "", true,
-				FontAwesome.SAVE, SPUIButtonStyleBorderWithIcon.class);
-		saveButton.setSizeUndefined();
-		saveButton.addStyleName("default-color");
-		saveButton.addClickListener(saveButtonClickListener);
-		saveButton.setEnabled(false);
-		buttonsLayout.addComponent(saveButton);
-		buttonsLayout.setComponentAlignment(saveButton, Alignment.MIDDLE_RIGHT);
-		buttonsLayout.setExpandRatio(saveButton, 1.0F);
-	}
-
-	private void addHelpLink() {
-
-		if (StringUtils.isEmpty(helpLink)) {
-			return;
-		}
-		final Link helpLinkComponent = SPUIComponentProvider.getHelpLink(helpLink);
-		buttonsLayout.addComponent(helpLinkComponent);
-		buttonsLayout.setComponentAlignment(helpLinkComponent, Alignment.MIDDLE_RIGHT);
-	}
-
-
-	public AbstractComponent getButtonsLayout() {
-		return this.buttonsLayout;
-	}
-
-
-	private class ChangeListener implements ValueChangeListener, TextChangeListener, ItemSetChangeListener {
-
-		private final Field<?> field;
-
-		public ChangeListener(final Field<?> field) {
-			super();
-			this.field = field;
-		}
-
-		@Override
-		public void textChange(final TextChangeEvent event) {
-			saveButton.setEnabled(isSaveButtonEnabledAfterValueChange(field, event.getText()));
-		}
-
-		@Override
-		public void valueChange(final ValueChangeEvent event) {
-			saveButton.setEnabled(isSaveButtonEnabledAfterValueChange(field, field.getValue()));
-		}
-
-		@Override
-		public void containerItemSetChange(final ItemSetChangeEvent event) {
-			if (!(field instanceof Table)) {
-				return;
-			}
-			final Table table = (Table) field;
-			saveButton.setEnabled(
-					isSaveButtonEnabledAfterValueChange(table, table.getContainerDataSource().getItemIds()));
-		}
-	}
-
-
-
-	/**
-	 * Adds the component manually to the allComponents-List and adds a
-	 * ValueChangeListener to it. Necessary in Update Distribution Type as the
-	 * CheckBox concerned is an ItemProperty...
-	 * 
-	 * @param component
-	 *            AbstractField
-	 */
-	public void updateAllComponents(final AbstractField component) {
-
-		allComponents.add(component);
-		component.addValueChangeListener(new ChangeListener(component));
-	}
-
-	public VerticalLayout getMainLayout() {
-		return mainLayout;
-	}
-
-	public void setSaveButtonEnabled(final boolean enabled) {
-		saveButton.setEnabled(enabled);
-	}
-
-	public void setCancelButtonEnabled(final boolean enabled) {
-		cancelButton.setEnabled(enabled);
-	}
-
-	
-=======
     private static final long serialVersionUID = 1L;
 
     private final VerticalLayout mainLayout = new VerticalLayout();
@@ -643,6 +190,7 @@
 
         if (null != content) {
             mainLayout.addComponent(content);
+            mainLayout.setExpandRatio(content, 1.0F);
         }
 
         createMandatoryLabel();
@@ -652,6 +200,7 @@
         mainLayout.setComponentAlignment(buttonLayout, Alignment.TOP_CENTER);
 
         setCaption(caption);
+        setCaptionAsHtml(true);
         setContent(mainLayout);
         setResizable(false);
         center();
@@ -677,7 +226,21 @@
         saveButton.setEnabled(isSaveButtonEnabledAfterValueChange(null, null));
     }
 
-    private final void addListeners() {
+    protected void addListeners() {
+        addComponenetListeners();
+        addCloseListenerForSaveButton();
+        addCloseListenerForCancelButton();
+    }
+
+    protected void addCloseListenerForSaveButton() {
+        saveButton.addClickListener(close);
+    }
+
+    protected void addCloseListenerForCancelButton() {
+        cancelButton.addClickListener(close);
+    }
+
+    protected void addComponenetListeners() {
         for (final AbstractField<?> field : allComponents) {
             if (field instanceof TextChangeNotifier) {
                 ((TextChangeNotifier) field).addTextChangeListener(new ChangeListener(field));
@@ -689,9 +252,6 @@
                 field.addValueChangeListener(new ChangeListener(field));
             }
         }
-
-        saveButton.addClickListener(close);
-        cancelButton.addClickListener(close);
     }
 
     private boolean isSaveButtonEnabledAfterValueChange(final Component currentChangedComponent,
@@ -831,6 +391,7 @@
         buttonsLayout = new HorizontalLayout();
         buttonsLayout.setSizeFull();
         buttonsLayout.setSpacing(true);
+        buttonsLayout.setSpacing(true);
         buttonsLayout.addStyleName("actionButtonsMargin");
 
         createSaveButton();
@@ -865,6 +426,7 @@
         cancelButton = SPUIComponentProvider.getButton(SPUIComponentIdProvider.CANCEL_BUTTON, "Cancel", "", "", true,
                 FontAwesome.TIMES, SPUIButtonStyleNoBorderWithIcon.class);
         cancelButton.setSizeUndefined();
+        cancelButton.addStyleName("default-color");
         if (cancelButtonClickListener != null) {
             cancelButton.addClickListener(cancelButtonClickListener);
         }
@@ -878,6 +440,7 @@
         saveButton = SPUIComponentProvider.getButton(SPUIComponentIdProvider.SAVE_BUTTON, "Save", "", "", true,
                 FontAwesome.SAVE, SPUIButtonStyleNoBorderWithIcon.class);
         saveButton.setSizeUndefined();
+        saveButton.addStyleName("default-color");
         saveButton.addClickListener(saveButtonClickListener);
         saveButton.setEnabled(false);
         buttonsLayout.addComponent(saveButton);
@@ -943,5 +506,15 @@
         component.addValueChangeListener(new ChangeListener(component));
     }
 
->>>>>>> 60efc6ee
+    public VerticalLayout getMainLayout() {
+        return mainLayout;
+    }
+
+    public void setSaveButtonEnabled(final boolean enabled) {
+        saveButton.setEnabled(enabled);
+    }
+
+    public void setCancelButtonEnabled(final boolean enabled) {
+        cancelButton.setEnabled(enabled);
+    }
 }