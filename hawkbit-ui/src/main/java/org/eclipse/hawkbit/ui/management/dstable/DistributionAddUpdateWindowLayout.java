/**
 * Copyright (c) 2015 Bosch Software Innovations GmbH and others.
 *
 * All rights reserved. This program and the accompanying materials
 * are made available under the terms of the Eclipse Public License v1.0
 * which accompanies this distribution, and is available at
 * http://www.eclipse.org/legal/epl-v10.html
 */
package org.eclipse.hawkbit.ui.management.dstable;

import java.util.HashMap;
import java.util.HashSet;
import java.util.Map;
import java.util.Set;

import javax.annotation.PostConstruct;

import org.eclipse.hawkbit.repository.DistributionSetManagement;
import org.eclipse.hawkbit.repository.EntityFactory;
import org.eclipse.hawkbit.repository.SystemManagement;
import org.eclipse.hawkbit.repository.exception.EntityAlreadyExistsException;
import org.eclipse.hawkbit.repository.model.DistributionSet;
import org.eclipse.hawkbit.repository.model.DistributionSetType;
import org.eclipse.hawkbit.repository.model.TenantMetaData;
import org.eclipse.hawkbit.ui.common.CommonDialogWindow;
import org.eclipse.hawkbit.ui.common.DistributionSetIdName;
import org.eclipse.hawkbit.ui.common.DistributionSetTypeBeanQuery;
import org.eclipse.hawkbit.ui.common.table.BaseEntityEventType;
import org.eclipse.hawkbit.ui.components.SPUIComponentProvider;
import org.eclipse.hawkbit.ui.decorators.SPUIWindowDecorator;
import org.eclipse.hawkbit.ui.distributions.dstable.DistributionSetTable;
import org.eclipse.hawkbit.ui.management.event.DistributionTableEvent;
import org.eclipse.hawkbit.ui.management.event.DragEvent;
import org.eclipse.hawkbit.ui.utils.HawkbitCommonUtil;
import org.eclipse.hawkbit.ui.utils.I18N;
import org.eclipse.hawkbit.ui.utils.SPUIComponentIdProvider;
import org.eclipse.hawkbit.ui.utils.SPUIDefinitions;
import org.eclipse.hawkbit.ui.utils.SPUILabelDefinitions;
import org.eclipse.hawkbit.ui.utils.SPUIStyleDefinitions;
import org.eclipse.hawkbit.ui.utils.SpringContextHelper;
import org.eclipse.hawkbit.ui.utils.UINotification;
import org.slf4j.Logger;
import org.slf4j.LoggerFactory;
import org.springframework.beans.factory.annotation.Autowired;
import org.vaadin.addons.lazyquerycontainer.BeanQueryFactory;
import org.vaadin.addons.lazyquerycontainer.LazyQueryContainer;
import org.vaadin.addons.lazyquerycontainer.LazyQueryDefinition;
import org.vaadin.spring.events.EventBus;

import com.vaadin.spring.annotation.SpringComponent;
import com.vaadin.spring.annotation.ViewScope;
import com.vaadin.ui.CheckBox;
import com.vaadin.ui.ComboBox;
import com.vaadin.ui.CustomComponent;
import com.vaadin.ui.FormLayout;
import com.vaadin.ui.TextArea;
import com.vaadin.ui.TextField;
import com.vaadin.ui.themes.ValoTheme;

/**
 * WindowContent for adding/editing a Distribution
 */
@SpringComponent
@ViewScope
public class DistributionAddUpdateWindowLayout extends CustomComponent {

    private static final long serialVersionUID = -5602182034230568435L;

    private static final Logger LOG = LoggerFactory.getLogger(DistributionAddUpdateWindowLayout.class);

    @Autowired
    private I18N i18n;

    @Autowired
    private transient UINotification notificationMessage;

    @Autowired
    private transient EventBus.SessionEventBus eventBus;

    @Autowired
    private transient DistributionSetManagement distributionSetManagement;

    @Autowired
    private transient SystemManagement systemManagement;

    @Autowired
    private transient EntityFactory entityFactory;
    private TextField distNameTextField;
    private TextField distVersionTextField;
    private TextArea descTextArea;
    private CheckBox reqMigStepCheckbox;
    private ComboBox distsetTypeNameComboBox;
    private boolean editDistribution = Boolean.FALSE;
    private Long editDistId;
    private CommonDialogWindow window;

    private FormLayout formLayout;

    /**
     * Initialize Distribution Add and Edit Window.
     */
    @PostConstruct
    void init() {
        createRequiredComponents();
        buildLayout();
    }

    private void buildLayout() {
        addStyleName("lay-color");
        setSizeUndefined();

        formLayout = new FormLayout();
        formLayout.addComponent(distsetTypeNameComboBox);
        formLayout.addComponent(distNameTextField);
        formLayout.addComponent(distVersionTextField);
        formLayout.addComponent(descTextArea);
        formLayout.addComponent(reqMigStepCheckbox);

        setCompositionRoot(formLayout);
        distNameTextField.focus();
    }

    /**
     * Create required UI components.
     */
    private void createRequiredComponents() {
        distNameTextField = SPUIComponentProvider.getTextField(i18n.get("textfield.name"), "", ValoTheme.TEXTFIELD_TINY,
                true, null, i18n.get("textfield.name"), true, SPUILabelDefinitions.TEXT_FIELD_MAX_LENGTH);
        distNameTextField.setId(SPUIComponentIdProvider.DIST_ADD_NAME);
        distNameTextField.setNullRepresentation("");

        distVersionTextField = SPUIComponentProvider.getTextField(i18n.get("textfield.version"), "",
                ValoTheme.TEXTFIELD_TINY, true, null, i18n.get("textfield.version"), true,
                SPUILabelDefinitions.TEXT_FIELD_MAX_LENGTH);
        distVersionTextField.setId(SPUIComponentIdProvider.DIST_ADD_VERSION);
        distVersionTextField.setNullRepresentation("");

        distsetTypeNameComboBox = SPUIComponentProvider.getComboBox(i18n.get("label.combobox.type"), "", "", null, "",
                false, "", i18n.get("label.combobox.type"));
        distsetTypeNameComboBox.setImmediate(true);
        distsetTypeNameComboBox.setNullSelectionAllowed(false);
        distsetTypeNameComboBox.setId(SPUIComponentIdProvider.DIST_ADD_DISTSETTYPE);
        populateDistSetTypeNameCombo();

        descTextArea = SPUIComponentProvider.getTextArea(i18n.get("textfield.description"), "text-area-style",
                ValoTheme.TEXTAREA_TINY, false, null, i18n.get("textfield.description"),
                SPUILabelDefinitions.TEXT_AREA_MAX_LENGTH);
        descTextArea.setId(SPUIComponentIdProvider.DIST_ADD_DESC);
        descTextArea.setNullRepresentation("");

        reqMigStepCheckbox = SPUIComponentProvider.getCheckBox(i18n.get("checkbox.dist.required.migration.step"),
                "dist-checkbox-style", null, false, "");
        reqMigStepCheckbox.addStyleName(ValoTheme.CHECKBOX_SMALL);
        reqMigStepCheckbox.setId(SPUIComponentIdProvider.DIST_ADD_MIGRATION_CHECK);
    }

    /**
     * Get the LazyQueryContainer instance for DistributionSetTypes.
     *
     * @return
     */
    private LazyQueryContainer getDistSetTypeLazyQueryContainer() {
        final Map<String, Object> queryConfig = new HashMap<>();
        final BeanQueryFactory<DistributionSetTypeBeanQuery> dtQF = new BeanQueryFactory<>(
                DistributionSetTypeBeanQuery.class);
        dtQF.setQueryConfiguration(queryConfig);

        final LazyQueryContainer disttypeContainer = new LazyQueryContainer(
                new LazyQueryDefinition(true, SPUIDefinitions.DIST_TYPE_SIZE, SPUILabelDefinitions.VAR_NAME), dtQF);

        disttypeContainer.addContainerProperty(SPUILabelDefinitions.VAR_NAME, String.class, "", true, true);

        return disttypeContainer;
    }

    private DistributionSetType getDefaultDistributionSetType() {
        final TenantMetaData tenantMetaData = systemManagement.getTenantMetadata();
        return tenantMetaData.getDefaultDsType();
    }

    private void saveDistribution() {
        if (editDistribution) {
            updateDistribution();
        } else {
            addNewDistribution();
        }
    }

    /**
     * Update Distribution.
     */
    private void updateDistribution() {

        if (isDuplicate()) {
            return;
        }
        final String name = HawkbitCommonUtil.trimAndNullIfEmpty(distNameTextField.getValue());
        final String version = HawkbitCommonUtil.trimAndNullIfEmpty(distVersionTextField.getValue());
        final String distSetTypeName = HawkbitCommonUtil
                .trimAndNullIfEmpty((String) distsetTypeNameComboBox.getValue());
        final DistributionSet currentDS = distributionSetManagement.findDistributionSetByIdWithDetails(editDistId);
        final String desc = HawkbitCommonUtil.trimAndNullIfEmpty(descTextArea.getValue());
        final boolean isMigStepReq = reqMigStepCheckbox.getValue();

        /* identify the changes */
        setDistributionValues(currentDS, name, version, distSetTypeName, desc, isMigStepReq);
        try {
            distributionSetManagement.updateDistributionSet(currentDS);
            notificationMessage.displaySuccess(i18n.get("message.new.dist.save.success",
                    new Object[] { currentDS.getName(), currentDS.getVersion() }));
            // update table row+details layout
            eventBus.publish(this, new DistributionTableEvent(BaseEntityEventType.UPDATED_ENTITY, currentDS));
        } catch (final EntityAlreadyExistsException entityAlreadyExistsException) {
            LOG.error("Update distribution failed {}", entityAlreadyExistsException);
            notificationMessage.displayValidationError(
                    i18n.get("message.distribution.no.update", currentDS.getName() + ":" + currentDS.getVersion()));
        }
    }

    /**
     * Add new Distribution set.
     */
    private void addNewDistribution() {
        editDistribution = Boolean.FALSE;
        if (isDuplicate()) {
            return;
        }

        final String name = HawkbitCommonUtil.trimAndNullIfEmpty(distNameTextField.getValue());
        final String version = HawkbitCommonUtil.trimAndNullIfEmpty(distVersionTextField.getValue());
        final String distSetTypeName = HawkbitCommonUtil
                .trimAndNullIfEmpty((String) distsetTypeNameComboBox.getValue());

        final String desc = HawkbitCommonUtil.trimAndNullIfEmpty(descTextArea.getValue());
        final boolean isMigStepReq = reqMigStepCheckbox.getValue();
        DistributionSet newDist = entityFactory.generateDistributionSet();

        setDistributionValues(newDist, name, version, distSetTypeName, desc, isMigStepReq);
        newDist = distributionSetManagement.createDistributionSet(newDist);

        notificationMessage.displaySuccess(
                i18n.get("message.new.dist.save.success", new Object[] { newDist.getName(), newDist.getVersion() }));

<<<<<<< HEAD
        eventBus.publish(this, new DistributionTableEvent(BaseEntityEventType.NEW_ENTITY, newDist));
=======
            final Set<DistributionSetIdName> s = new HashSet<>();
            s.add(new DistributionSetIdName(newDist.getId(), newDist.getName(), newDist.getVersion()));
            final DistributionSetTable distributionSetTable = SpringContextHelper.getBean(DistributionSetTable.class);
            distributionSetTable.setValue(s);
        }
>>>>>>> 17a20003
    }

    /**
     * Set Values for Distribution set.
     *
     * @param distributionSet
     *            as reference
     * @param name
     *            as string
     * @param version
     *            as string
     * @param desc
     *            as string
     * @param isMigStepReq
     *            as string
     */
    private void setDistributionValues(final DistributionSet distributionSet, final String name, final String version,
            final String distSetTypeName, final String desc, final boolean isMigStepReq) {
        distributionSet.setName(name);
        distributionSet.setVersion(version);
        distributionSet.setType(distributionSetManagement.findDistributionSetTypeByName(distSetTypeName));
        distributionSet.setDescription(desc != null ? desc : "");
        distributionSet.setRequiredMigrationStep(isMigStepReq);
    }

    private boolean isDuplicate() {
        final String name = distNameTextField.getValue();
        final String version = distVersionTextField.getValue();

        final DistributionSet existingDs = distributionSetManagement.findDistributionSetByNameAndVersion(name, version);
        /*
         * Distribution should not exists with the same name & version. Display
         * error message, when the "existingDs" is not null and it is add window
         * (or) when the "existingDs" is not null and it is edit window and the
         * distribution Id of the edit window is different then the "existingDs"
         */
        if (existingDs != null && !existingDs.getId().equals(editDistId)) {
            distNameTextField.addStyleName(SPUIStyleDefinitions.SP_TEXTFIELD_LAYOUT_ERROR_HIGHTLIGHT);
            distVersionTextField.addStyleName(SPUIStyleDefinitions.SP_TEXTFIELD_LAYOUT_ERROR_HIGHTLIGHT);
            notificationMessage.displayValidationError(
                    i18n.get("message.duplicate.dist", new Object[] { existingDs.getName(), existingDs.getVersion() }));

            return true;
        }

        return false;

    }

    /**
     * clear all the fields.
     */
    public void resetComponents() {
        editDistribution = Boolean.FALSE;
        distNameTextField.clear();
        distNameTextField.removeStyleName("v-textfield-error");
        distVersionTextField.clear();
        distVersionTextField.removeStyleName(SPUIStyleDefinitions.SP_TEXTFIELD_LAYOUT_ERROR_HIGHTLIGHT);
        distsetTypeNameComboBox.removeStyleName(SPUIStyleDefinitions.SP_TEXTFIELD_LAYOUT_ERROR_HIGHTLIGHT);
        descTextArea.clear();
        reqMigStepCheckbox.clear();
    }

    private void populateValuesOfDistribution(final Long editDistId) {
        this.editDistId = editDistId;

        if (editDistId == null) {
            return;
        }

        final DistributionSet distSet = distributionSetManagement.findDistributionSetByIdWithDetails(editDistId);
        if (distSet == null) {
            return;
        }

        editDistribution = Boolean.TRUE;
        distNameTextField.setValue(distSet.getName());
        distVersionTextField.setValue(distSet.getVersion());
        if (distSet.getType().isDeleted()) {
            distsetTypeNameComboBox.addItem(distSet.getType().getName());
        }
        distsetTypeNameComboBox.setValue(distSet.getType().getName());
        reqMigStepCheckbox.setValue(distSet.isRequiredMigrationStep());
        if (distSet.getDescription() != null) {
            descTextArea.setValue(distSet.getDescription());
        }
    }

    /**
     * Returns the dialog window for the distributions.
     * 
     * @param editDistId
     * @return window
     */
    public CommonDialogWindow getWindow(final Long editDistId) {
        eventBus.publish(this, DragEvent.HIDE_DROP_HINT);
        resetComponents();
        populateDistSetTypeNameCombo();
        populateValuesOfDistribution(editDistId);
        window = SPUIWindowDecorator.getWindow(i18n.get("caption.add.new.dist"), null,
                SPUIDefinitions.CREATE_UPDATE_WINDOW, this, event -> saveDistribution(), null, null, formLayout, i18n);
        window.setCloseListener(() -> !isDuplicate());
        return window;
    }

    /**
     * Populate DistributionSet Type name combo.
     */
    private void populateDistSetTypeNameCombo() {
        distsetTypeNameComboBox.setContainerDataSource(getDistSetTypeLazyQueryContainer());
        distsetTypeNameComboBox.setItemCaptionPropertyId(SPUILabelDefinitions.VAR_NAME);
        distsetTypeNameComboBox.setValue(getDefaultDistributionSetType().getName());
    }

}<|MERGE_RESOLUTION|>--- conflicted
+++ resolved
@@ -85,6 +85,7 @@
 
     @Autowired
     private transient EntityFactory entityFactory;
+
     private TextField distNameTextField;
     private TextField distVersionTextField;
     private TextArea descTextArea;
@@ -241,15 +242,10 @@
         notificationMessage.displaySuccess(
                 i18n.get("message.new.dist.save.success", new Object[] { newDist.getName(), newDist.getVersion() }));
 
-<<<<<<< HEAD
-        eventBus.publish(this, new DistributionTableEvent(BaseEntityEventType.NEW_ENTITY, newDist));
-=======
-            final Set<DistributionSetIdName> s = new HashSet<>();
+        final Set<DistributionSetIdName> s = new HashSet<>();
             s.add(new DistributionSetIdName(newDist.getId(), newDist.getName(), newDist.getVersion()));
             final DistributionSetTable distributionSetTable = SpringContextHelper.getBean(DistributionSetTable.class);
             distributionSetTable.setValue(s);
-        }
->>>>>>> 17a20003
     }
 
     /**
