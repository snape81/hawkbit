/**
 * Copyright (c) 2015 Bosch Software Innovations GmbH and others.
 *
 * All rights reserved. This program and the accompanying materials
 * are made available under the terms of the Eclipse Public License v1.0
 * which accompanies this distribution, and is available at
 * http://www.eclipse.org/legal/epl-v10.html
 */
package org.eclipse.hawkbit.ui.management.dstable;

import java.util.HashMap;
import java.util.HashSet;
import java.util.Map;
import java.util.Set;

import javax.annotation.PostConstruct;

import org.eclipse.hawkbit.repository.DistributionSetManagement;
import org.eclipse.hawkbit.repository.EntityFactory;
import org.eclipse.hawkbit.repository.SystemManagement;
import org.eclipse.hawkbit.repository.exception.EntityAlreadyExistsException;
import org.eclipse.hawkbit.repository.model.DistributionSet;
import org.eclipse.hawkbit.repository.model.DistributionSetType;
import org.eclipse.hawkbit.repository.model.TenantMetaData;
import org.eclipse.hawkbit.ui.common.CommonDialogWindow;
import org.eclipse.hawkbit.ui.common.CommonDialogWindow.SaveDialogCloseListener;
import org.eclipse.hawkbit.ui.common.DistributionSetIdName;
import org.eclipse.hawkbit.ui.common.DistributionSetTypeBeanQuery;
import org.eclipse.hawkbit.ui.common.builder.TextAreaBuilder;
import org.eclipse.hawkbit.ui.common.builder.TextFieldBuilder;
import org.eclipse.hawkbit.ui.common.builder.WindowBuilder;
import org.eclipse.hawkbit.ui.common.table.BaseEntityEventType;
import org.eclipse.hawkbit.ui.components.SPUIComponentProvider;
import org.eclipse.hawkbit.ui.distributions.dstable.DistributionSetTable;
import org.eclipse.hawkbit.ui.management.event.DistributionTableEvent;
import org.eclipse.hawkbit.ui.management.event.DragEvent;
import org.eclipse.hawkbit.ui.utils.HawkbitCommonUtil;
import org.eclipse.hawkbit.ui.utils.I18N;
import org.eclipse.hawkbit.ui.utils.SPUIComponentIdProvider;
import org.eclipse.hawkbit.ui.utils.SPUIDefinitions;
import org.eclipse.hawkbit.ui.utils.SPUILabelDefinitions;
import org.eclipse.hawkbit.ui.utils.SPUIStyleDefinitions;
import org.eclipse.hawkbit.ui.utils.SpringContextHelper;
import org.eclipse.hawkbit.ui.utils.UINotification;
import org.slf4j.Logger;
import org.slf4j.LoggerFactory;
import org.springframework.beans.factory.annotation.Autowired;
import org.vaadin.addons.lazyquerycontainer.BeanQueryFactory;
import org.vaadin.addons.lazyquerycontainer.LazyQueryContainer;
import org.vaadin.addons.lazyquerycontainer.LazyQueryDefinition;
import org.vaadin.spring.events.EventBus;

import com.vaadin.spring.annotation.SpringComponent;
import com.vaadin.spring.annotation.ViewScope;
import com.vaadin.ui.CheckBox;
import com.vaadin.ui.ComboBox;
import com.vaadin.ui.CustomComponent;
import com.vaadin.ui.FormLayout;
import com.vaadin.ui.TextArea;
import com.vaadin.ui.TextField;
import com.vaadin.ui.themes.ValoTheme;

/**
 * WindowContent for adding/editing a Distribution
 */
@SpringComponent
@ViewScope
public class DistributionAddUpdateWindowLayout extends CustomComponent {

    private static final long serialVersionUID = -5602182034230568435L;

    private static final Logger LOG = LoggerFactory.getLogger(DistributionAddUpdateWindowLayout.class);

    @Autowired
    private I18N i18n;

    @Autowired
    private transient UINotification notificationMessage;

    @Autowired
    private transient EventBus.SessionEventBus eventBus;

    @Autowired
    private transient DistributionSetManagement distributionSetManagement;

    @Autowired
    private transient SystemManagement systemManagement;

    @Autowired
    private transient EntityFactory entityFactory;

    private TextField distNameTextField;
    private TextField distVersionTextField;
    private TextArea descTextArea;
    private CheckBox reqMigStepCheckbox;
    private ComboBox distsetTypeNameComboBox;
    private boolean editDistribution = Boolean.FALSE;
    private Long editDistId;
    private CommonDialogWindow window;

    private FormLayout formLayout;

    /**
     * Initialize Distribution Add and Edit Window.
     */
    @PostConstruct
    void init() {
        createRequiredComponents();
        buildLayout();
    }

    private void buildLayout() {
        addStyleName("lay-color");
        setSizeUndefined();

        formLayout = new FormLayout();
        formLayout.addComponent(distsetTypeNameComboBox);
        formLayout.addComponent(distNameTextField);
        formLayout.addComponent(distVersionTextField);
        formLayout.addComponent(descTextArea);
        formLayout.addComponent(reqMigStepCheckbox);

        setCompositionRoot(formLayout);
        distNameTextField.focus();
    }

    /**
     * Create required UI components.
     */
    private void createRequiredComponents() {
        distNameTextField = createTextField("textfield.name", SPUIComponentIdProvider.DIST_ADD_NAME);
        distVersionTextField = createTextField("textfield.version", SPUIComponentIdProvider.DIST_ADD_VERSION);

        distsetTypeNameComboBox = SPUIComponentProvider.getComboBox(i18n.get("label.combobox.type"), "", "", null, "",
                false, "", i18n.get("label.combobox.type"));
        distsetTypeNameComboBox.setImmediate(true);
        distsetTypeNameComboBox.setNullSelectionAllowed(false);
        distsetTypeNameComboBox.setId(SPUIComponentIdProvider.DIST_ADD_DISTSETTYPE);
        populateDistSetTypeNameCombo();

        descTextArea = new TextAreaBuilder().caption(i18n.get("textfield.description")).style("text-area-style")
                .prompt(i18n.get("textfield.description")).immediate(true).id(SPUIComponentIdProvider.DIST_ADD_DESC)
                .buildTextComponent();
        descTextArea.setNullRepresentation("");

        reqMigStepCheckbox = SPUIComponentProvider.getCheckBox(i18n.get("checkbox.dist.required.migration.step"),
                "dist-checkbox-style", null, false, "");
        reqMigStepCheckbox.addStyleName(ValoTheme.CHECKBOX_SMALL);
        reqMigStepCheckbox.setId(SPUIComponentIdProvider.DIST_ADD_MIGRATION_CHECK);
    }

    private TextField createTextField(final String in18Key, final String id) {
        final TextField buildTextField = new TextFieldBuilder().caption(i18n.get(in18Key)).required(true)
                .prompt(i18n.get(in18Key)).immediate(true).id(id).buildTextComponent();
        buildTextField.setNullRepresentation("");
        return buildTextField;
    }

    /**
     * Get the LazyQueryContainer instance for DistributionSetTypes.
     *
     * @return
     */
    private LazyQueryContainer getDistSetTypeLazyQueryContainer() {
        final Map<String, Object> queryConfig = new HashMap<>();
        final BeanQueryFactory<DistributionSetTypeBeanQuery> dtQF = new BeanQueryFactory<>(
                DistributionSetTypeBeanQuery.class);
        dtQF.setQueryConfiguration(queryConfig);

        final LazyQueryContainer disttypeContainer = new LazyQueryContainer(
                new LazyQueryDefinition(true, SPUIDefinitions.DIST_TYPE_SIZE, SPUILabelDefinitions.VAR_NAME), dtQF);

        disttypeContainer.addContainerProperty(SPUILabelDefinitions.VAR_NAME, String.class, "", true, true);

        return disttypeContainer;
    }

    private DistributionSetType getDefaultDistributionSetType() {
        final TenantMetaData tenantMetaData = systemManagement.getTenantMetadata();
        return tenantMetaData.getDefaultDsType();
    }

    /**
     * Update Distribution.
     */
    private void updateDistribution() {

        if (isDuplicate()) {
            return;
        }
        final String name = HawkbitCommonUtil.trimAndNullIfEmpty(distNameTextField.getValue());
        final String version = HawkbitCommonUtil.trimAndNullIfEmpty(distVersionTextField.getValue());
        final String distSetTypeName = HawkbitCommonUtil
                .trimAndNullIfEmpty((String) distsetTypeNameComboBox.getValue());
        final DistributionSet currentDS = distributionSetManagement.findDistributionSetByIdWithDetails(editDistId);
        final String desc = HawkbitCommonUtil.trimAndNullIfEmpty(descTextArea.getValue());
        final boolean isMigStepReq = reqMigStepCheckbox.getValue();

        /* identify the changes */
        setDistributionValues(currentDS, name, version, distSetTypeName, desc, isMigStepReq);
        try {
            distributionSetManagement.updateDistributionSet(currentDS);
            notificationMessage.displaySuccess(i18n.get("message.new.dist.save.success",
                    new Object[] { currentDS.getName(), currentDS.getVersion() }));
            // update table row+details layout
            eventBus.publish(this, new DistributionTableEvent(BaseEntityEventType.UPDATED_ENTITY, currentDS));
        } catch (final EntityAlreadyExistsException entityAlreadyExistsException) {
            LOG.error("Update distribution failed {}", entityAlreadyExistsException);
            notificationMessage.displayValidationError(
                    i18n.get("message.distribution.no.update", currentDS.getName() + ":" + currentDS.getVersion()));
        }
    }

    /**
     * Add new Distribution set.
     */
    private void addNewDistribution() {
        editDistribution = Boolean.FALSE;

        final String name = HawkbitCommonUtil.trimAndNullIfEmpty(distNameTextField.getValue());
        final String version = HawkbitCommonUtil.trimAndNullIfEmpty(distVersionTextField.getValue());
        final String distSetTypeName = HawkbitCommonUtil
                .trimAndNullIfEmpty((String) distsetTypeNameComboBox.getValue());

        final String desc = HawkbitCommonUtil.trimAndNullIfEmpty(descTextArea.getValue());
        final boolean isMigStepReq = reqMigStepCheckbox.getValue();
        DistributionSet newDist = entityFactory.generateDistributionSet();

        setDistributionValues(newDist, name, version, distSetTypeName, desc, isMigStepReq);
        newDist = distributionSetManagement.createDistributionSet(newDist);

        notificationMessage.displaySuccess(
                i18n.get("message.new.dist.save.success", new Object[] { newDist.getName(), newDist.getVersion() }));

        final Set<DistributionSetIdName> s = new HashSet<>();
        s.add(new DistributionSetIdName(newDist.getId(), newDist.getName(), newDist.getVersion()));
        final DistributionSetTable distributionSetTable = SpringContextHelper.getBean(DistributionSetTable.class);
        distributionSetTable.setValue(s);
    }

    /**
     * Set Values for Distribution set.
     *
     * @param distributionSet
     *            as reference
     * @param name
     *            as string
     * @param version
     *            as string
     * @param desc
     *            as string
     * @param isMigStepReq
     *            as string
     */
    private void setDistributionValues(final DistributionSet distributionSet, final String name, final String version,
            final String distSetTypeName, final String desc, final boolean isMigStepReq) {
        distributionSet.setName(name);
        distributionSet.setVersion(version);
        distributionSet.setType(distributionSetManagement.findDistributionSetTypeByName(distSetTypeName));
        distributionSet.setDescription(desc != null ? desc : "");
        distributionSet.setRequiredMigrationStep(isMigStepReq);
    }

    private boolean isDuplicate() {
        final String name = distNameTextField.getValue();
        final String version = distVersionTextField.getValue();

        final DistributionSet existingDs = distributionSetManagement.findDistributionSetByNameAndVersion(name, version);
        /*
         * Distribution should not exists with the same name & version. Display
         * error message, when the "existingDs" is not null and it is add window
         * (or) when the "existingDs" is not null and it is edit window and the
         * distribution Id of the edit window is different then the "existingDs"
         */
        if (existingDs != null && !existingDs.getId().equals(editDistId)) {
            distNameTextField.addStyleName(SPUIStyleDefinitions.SP_TEXTFIELD_LAYOUT_ERROR_HIGHTLIGHT);
            distVersionTextField.addStyleName(SPUIStyleDefinitions.SP_TEXTFIELD_LAYOUT_ERROR_HIGHTLIGHT);
            notificationMessage.displayValidationError(
                    i18n.get("message.duplicate.dist", new Object[] { existingDs.getName(), existingDs.getVersion() }));

            return true;
        }

        return false;

    }

    /**
     * clear all the fields.
     */
    public void resetComponents() {
        editDistribution = Boolean.FALSE;
        distNameTextField.clear();
        distNameTextField.removeStyleName("v-textfield-error");
        distVersionTextField.clear();
        distVersionTextField.removeStyleName(SPUIStyleDefinitions.SP_TEXTFIELD_LAYOUT_ERROR_HIGHTLIGHT);
        distsetTypeNameComboBox.removeStyleName(SPUIStyleDefinitions.SP_TEXTFIELD_LAYOUT_ERROR_HIGHTLIGHT);
        descTextArea.clear();
        reqMigStepCheckbox.clear();
    }

    private void populateValuesOfDistribution(final Long editDistId) {
        this.editDistId = editDistId;

        if (editDistId == null) {
            return;
        }

        final DistributionSet distSet = distributionSetManagement.findDistributionSetByIdWithDetails(editDistId);
        if (distSet == null) {
            return;
        }

        editDistribution = Boolean.TRUE;
        distNameTextField.setValue(distSet.getName());
        distVersionTextField.setValue(distSet.getVersion());
        if (distSet.getType().isDeleted()) {
            distsetTypeNameComboBox.addItem(distSet.getType().getName());
        }
        distsetTypeNameComboBox.setValue(distSet.getType().getName());
        reqMigStepCheckbox.setValue(distSet.isRequiredMigrationStep());
        if (distSet.getDescription() != null) {
            descTextArea.setValue(distSet.getDescription());
        }
    }

    /**
     * Returns the dialog window for the distributions.
     * 
     * @param editDistId
     * @return window
     */
    public CommonDialogWindow getWindow(final Long editDistId) {
        eventBus.publish(this, DragEvent.HIDE_DROP_HINT);
        resetComponents();
        populateDistSetTypeNameCombo();
        populateValuesOfDistribution(editDistId);
<<<<<<< HEAD
        window = SPUIWindowDecorator.getWindow(i18n.get("caption.add.new.dist"), null,
                SPUIDefinitions.CREATE_UPDATE_WINDOW, this, null, null, formLayout, i18n);

        window.setSaveDialogCloseListener(new SaveDialogCloseListener() {

            @Override
            public void saveOrUpdate() {
                if (editDistribution) {
                    updateDistribution();
                } else {
                    addNewDistribution();
                }
            }

            @Override
            public boolean canWindowSaveOrUpdate() {
                return editDistribution || !isDuplicate();
            }

            @Override
            public boolean canWindowClose() {
                return !isDuplicate();
            }
        });

=======

        window = new WindowBuilder(SPUIDefinitions.CREATE_UPDATE_WINDOW).caption(i18n.get("caption.add.new.dist"))
                .content(this).saveButtonClickListener(event -> saveDistribution()).layout(formLayout).i18n(i18n)
                .buildCommonDialogWindow();

        window.getButtonsLayout().removeStyleName("actionButtonsMargin");
>>>>>>> 3650b31c
        return window;
    }

    /**
     * Populate DistributionSet Type name combo.
     */
    private void populateDistSetTypeNameCombo() {
        distsetTypeNameComboBox.setContainerDataSource(getDistSetTypeLazyQueryContainer());
        distsetTypeNameComboBox.setItemCaptionPropertyId(SPUILabelDefinitions.VAR_NAME);
        distsetTypeNameComboBox.setValue(getDefaultDistributionSetType().getName());
    }

}<|MERGE_RESOLUTION|>--- conflicted
+++ resolved
@@ -335,9 +335,8 @@
         resetComponents();
         populateDistSetTypeNameCombo();
         populateValuesOfDistribution(editDistId);
-<<<<<<< HEAD
-        window = SPUIWindowDecorator.getWindow(i18n.get("caption.add.new.dist"), null,
-                SPUIDefinitions.CREATE_UPDATE_WINDOW, this, null, null, formLayout, i18n);
+        window = new WindowBuilder(SPUIDefinitions.CREATE_UPDATE_WINDOW).caption(i18n.get("caption.add.new.dist"))
+                .content(this).layout(formLayout).i18n(i18n).buildCommonDialogWindow();
 
         window.setSaveDialogCloseListener(new SaveDialogCloseListener() {
 
@@ -361,14 +360,6 @@
             }
         });
 
-=======
-
-        window = new WindowBuilder(SPUIDefinitions.CREATE_UPDATE_WINDOW).caption(i18n.get("caption.add.new.dist"))
-                .content(this).saveButtonClickListener(event -> saveDistribution()).layout(formLayout).i18n(i18n)
-                .buildCommonDialogWindow();
-
-        window.getButtonsLayout().removeStyleName("actionButtonsMargin");
->>>>>>> 3650b31c
         return window;
     }
 
