--- conflicted
+++ resolved
@@ -210,15 +210,12 @@
         populateDescription();
         populateDetailsWidget();
     }
-<<<<<<< HEAD
-=======
 
     protected void populateLog() {
         logLayout.removeAllComponents();
 
         logLayout.addComponent(SPUIComponentProvider.createNameValueLabel(i18n.get("label.created.at"),
                 SPDateTimeUtil.formatCreatedAt(selectedBaseEntity)));
->>>>>>> 26b581e9
 
         logLayout.addComponent(SPUIComponentProvider.createCreatedByLabel(i18n, selectedBaseEntity));
 
@@ -335,29 +332,6 @@
         return selectedBaseEntity == null ? null : selectedBaseEntity.getId();
     }
 
-    private void populateLog() {
-        if (selectedBaseEntity == null) {
-            updateLogLayout(getLogLayout(), null, StringUtils.EMPTY, null, null, i18n);
-            return;
-        }
-        updateLogLayout(getLogLayout(), selectedBaseEntity.getLastModifiedAt(), selectedBaseEntity.getLastModifiedBy(),
-                selectedBaseEntity.getCreatedAt(), selectedBaseEntity.getCreatedBy(), i18n);
-    }
-
-    private void populateDescription() {
-        if (selectedBaseEntity != null) {
-            updateDescriptionLayout(i18n.get("label.description"), selectedBaseEntity.getDescription());
-        } else {
-            updateDescriptionLayout(i18n.get("label.description"), null);
-        }
-    }
-
-    protected abstract void populateDetailsWidget();
-
-    protected Long getSelectedBaseEntityId() {
-        return selectedBaseEntity == null ? null : selectedBaseEntity.getId();
-    }
-
     protected abstract String getDetailsHeaderCaptionId();
 
     protected abstract String getName();
